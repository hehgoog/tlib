/*
 *  i386 emulator main execution loop
 *
 *  Copyright (c) 2003-2005 Fabrice Bellard
 *
 * This library is free software; you can redistribute it and/or
 * modify it under the terms of the GNU Lesser General Public
 * License as published by the Free Software Foundation; either
 * version 2 of the License, or (at your option) any later version.
 *
 * This library is distributed in the hope that it will be useful,
 * but WITHOUT ANY WARRANTY; without even the implied warranty of
 * MERCHANTABILITY or FITNESS FOR A PARTICULAR PURPOSE.  See the GNU
 * Lesser General Public License for more details.
 *
 * You should have received a copy of the GNU Lesser General Public
 * License along with this library; if not, see <http://www.gnu.org/licenses/>.
 */
#include "cpu.h"
#include "tcg.h"

target_ulong virt_to_phys(target_ulong virt) {
        #define MASK2 (0xFFFFFFFF - MASK1)
        #define MASK1 (0xFFFFFFFF >> (32-TARGET_PAGE_BITS))
        target_ulong phys_addr = 0xFFFFFFFF;
        int index = (virt >> TARGET_PAGE_BITS) & (CPU_TLB_SIZE - 1);
        int i;
        for (i = 0; i < NB_MMU_MODES; i++) {
          target_ulong addr = (cpu->tlb_table[i][index].addr_code & MASK2) | (virt & (MASK1));
          if ((virt == addr)) {
            void *p = (void *)(unsigned long)((cpu->tlb_table[i][index].addr_code & TARGET_PAGE_MASK) + cpu->tlb_table[i][index].addend);
            phys_addr = tlib_host_ptr_to_guest_offset(p);
            if (phys_addr != 0xFFFFFFFF)
              phys_addr += (virt & MASK1);
            break;
          }
        }
        return phys_addr;
}

int tb_invalidated_flag;

void cpu_loop_exit(CPUState *env)
{
    env->current_tb = NULL;
    longjmp(env->jmp_env, 1);
}

static TranslationBlock *tb_find_slow(CPUState *env,
                                      target_ulong pc,
                                      target_ulong cs_base,
                                      uint64_t flags)
{
    tlib_on_translation_block_find_slow(pc);
    TranslationBlock *tb, **ptb1;
    unsigned int h;
    tb_page_addr_t phys_pc, phys_page1;
    target_ulong virt_page2;

    tb_invalidated_flag = 0;

    /* find translated block using physical mappings */
    phys_pc = get_page_addr_code(env, pc);
    phys_page1 = phys_pc & TARGET_PAGE_MASK;
    h = tb_phys_hash_func(phys_pc);
    ptb1 = &tb_phys_hash[h];
    for(;;) {
        tb = *ptb1;
        if (!tb)
            goto not_found;
        if (tb->pc == pc &&
            tb->page_addr[0] == phys_page1 &&
            tb->cs_base == cs_base &&
            tb->flags == flags) {
            /* check next page if needed */
            if (tb->page_addr[1] != -1) {
                tb_page_addr_t phys_page2;

		virt_page2 = (pc & TARGET_PAGE_MASK) +
                    TARGET_PAGE_SIZE;
		phys_page2 = get_page_addr_code(env, virt_page2);
                if (tb->page_addr[1] == phys_page2)
                    goto found;
            } else {
                goto found;
            }
        }
        ptb1 = &tb->phys_hash_next;
    }
 not_found:
   /* if no translated code available, then translate it now */
    tb = tb_gen_code(env, pc, cs_base, flags, size_of_next_block_to_translate);
    size_of_next_block_to_translate = 0;

 found:
    /* Move the last found TB to the head of the list */
    if (likely(*ptb1)) {
        *ptb1 = tb->phys_hash_next;
        tb->phys_hash_next = tb_phys_hash[h];
        tb_phys_hash[h] = tb;
    }
    /* we add the TB in the virtual pc hash table */
    env->tb_jmp_cache[tb_jmp_cache_hash_func(pc)] = tb;


    return tb;
}

static inline TranslationBlock *tb_find_fast(CPUState *env)
{
    TranslationBlock *tb;
    target_ulong cs_base, pc;
    int flags;

    /* we record a subset of the CPU state. It will
       always be the same before a given translated block
       is executed. */
    cpu_get_tb_cpu_state(env, &pc, &cs_base, &flags);
    tb = env->tb_jmp_cache[tb_jmp_cache_hash_func(pc)];
    if (unlikely(!tb || tb->pc != pc || tb->cs_base != cs_base ||
                 tb->flags != flags)) {
        tb = tb_find_slow(env, pc, cs_base, flags);
    }
    return tb;
}

static CPUDebugExcpHandler *debug_excp_handler;

CPUDebugExcpHandler *cpu_set_debug_excp_handler(CPUDebugExcpHandler *handler)
{
    CPUDebugExcpHandler *old_handler = debug_excp_handler;

    debug_excp_handler = handler;
    return old_handler;
}

/* main execution loop */

int process_interrupt(int interrupt_request, CPUState *env);
void cpu_exec_prologue(CPUState *env);
void cpu_exec_epilogue(CPUState *env);

// it looks like cpu_exec is aware of possible problems and restores `env`, so the warning is not necessary
#pragma GCC diagnostic push
#pragma GCC diagnostic ignored "-Wclobbered"
int cpu_exec(CPUState *env)
{
    int ret, interrupt_request;
    TranslationBlock *tb;
    uint8_t *tc_ptr;
    unsigned long next_tb;

    if (env->wfi) {
        if (!cpu_has_work(env)) {
            return EXCP_HALTED;
        }

        env->wfi = 0;
    }

    cpu_exec_prologue(env);
    env->exception_index = -1;

    /* prepare setjmp context for exception handling */
    for(;;) {
        if (setjmp(env->jmp_env) == 0) {
            /* if an exception is pending, we execute it here */
            if (env->exception_index >= 0) {
                if (env->exception_index >= EXCP_INTERRUPT) {
                    /* exit request from the cpu execution loop */
                    ret = env->exception_index;
                    if ((ret == EXCP_DEBUG) && debug_excp_handler) {
                        debug_excp_handler(env);
                    }
                    break;
                } else {
                    do_interrupt(env);
                    if(env->exception_index != -1) {
                        if (env->exception_index == EXCP_WFI) {
                            env->exception_index = -1;
                            ret = 0;
                            break;
                        }
                        env->exception_index = -1;
                    }
                }
            }

            next_tb = 0; /* force lookup of first TB */
            for(;;) {
                interrupt_request = env->interrupt_request;
                if (unlikely(interrupt_request)) {
                    if (unlikely(env->singlestep_enabled & SSTEP_NOIRQ)) {
                        /* Mask out external interrupts for this step. */
                        interrupt_request &= ~CPU_INTERRUPT_SSTEP_MASK;
                    }
                    if (interrupt_request & CPU_INTERRUPT_DEBUG) {
                        env->interrupt_request &= ~CPU_INTERRUPT_DEBUG;
                        env->exception_index = EXCP_DEBUG;
                        cpu_loop_exit(env);
                    }
                    if (process_interrupt(interrupt_request, env)) {
                        next_tb = 0;
                    }
                    /* Don't use the cached interrupt_request value,
                       do_interrupt may have updated the EXITTB flag. */
                    if (env->interrupt_request & CPU_INTERRUPT_EXITTB) {
                        env->interrupt_request &= ~CPU_INTERRUPT_EXITTB;
                        /* ensure that no TB jump will be modified as
                           the program flow was changed */
                        next_tb = 0;
                    }
                }
                if (unlikely(env->exit_request)) {
                    env->exit_request = 0;
                    env->exception_index = EXCP_INTERRUPT;
                    cpu_loop_exit(env);
                }
<<<<<<< HEAD
                if (unlikely(env->tb_restart_request)) {
                    env->tb_restart_request = 0;
                    cpu_loop_exit(env);
                }
#ifdef TARGET_PROTO_ARM_M
                if(env->regs[15] >= 0xfffffff0)
                {
                    do_v7m_exception_exit(env);
                    next_tb = 0;
                }
#endif
=======
>>>>>>> 67693c97
                tb = tb_find_fast(env);
                /* Note: we do it here to avoid a gcc bug on Mac OS X when
                   doing it in tb_find_slow */
                if (tb_invalidated_flag) {
                    /* as some TB could have been invalidated because
                       of memory exceptions while generating the code, we
                       must recompute the hash index here */
                    next_tb = 0;
                    tb_invalidated_flag = 0;
                }
                /* see if we can patch the calling TB. When the TB
                   spans two pages, we cannot safely do a direct
                   jump. */
                if (next_tb != 0 && tb->page_addr[1] == -1) {
                    tb_add_jump((TranslationBlock *)(next_tb & ~3), next_tb & 3, tb);
                }

                /* cpu_interrupt might be called while translating the
                   TB, but before it is linked into a potentially
                   infinite loop and becomes env->current_tb. Avoid
                   starting execution if there is a pending interrupt. */
                env->current_tb = tb;
                asm volatile("" ::: "memory");
                if (likely(!env->exit_request)) {
                    tc_ptr = tb->tc_ptr;
                    /* execute the generated code */
                    next_tb = tcg_qemu_tb_exec(env, tc_ptr);
                    if ((next_tb & 3) == 2) {
                        tb = (TranslationBlock *)(long)(next_tb & ~3);
                        /* Restore PC.  */
                        cpu_pc_from_tb(env, tb);
                        env->exception_index = EXCP_INTERRUPT;
                        next_tb = 0;
                        cpu_loop_exit(env);
                    }
                }
                env->current_tb = NULL;
                /* reset soft MMU for next block (it can currently
                   only be set by a memory fault) */
            } /* for(;;) */
        } else {
            /* Reload env after longjmp - the compiler may have smashed all
             * local variables as longjmp is marked 'noreturn'. */
            env = cpu;
        }
    } /* for(;;) */

    cpu_exec_epilogue(env);

    return ret;
}
#pragma GCC diagnostic pop
<|MERGE_RESOLUTION|>--- conflicted
+++ resolved
@@ -216,20 +216,10 @@
                     env->exception_index = EXCP_INTERRUPT;
                     cpu_loop_exit(env);
                 }
-<<<<<<< HEAD
                 if (unlikely(env->tb_restart_request)) {
                     env->tb_restart_request = 0;
                     cpu_loop_exit(env);
                 }
-#ifdef TARGET_PROTO_ARM_M
-                if(env->regs[15] >= 0xfffffff0)
-                {
-                    do_v7m_exception_exit(env);
-                    next_tb = 0;
-                }
-#endif
-=======
->>>>>>> 67693c97
                 tb = tb_find_fast(env);
                 /* Note: we do it here to avoid a gcc bug on Mac OS X when
                    doing it in tb_find_slow */
