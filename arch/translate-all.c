/*
 *  Host code generation
 *
 *  Copyright (c) 2003 Fabrice Bellard
 *
 * This library is free software; you can redistribute it and/or
 * modify it under the terms of the GNU Lesser General Public
 * License as published by the Free Software Foundation; either
 * version 2 of the License, or (at your option) any later version.
 *
 * This library is distributed in the hope that it will be useful,
 * but WITHOUT ANY WARRANTY; without even the implied warranty of
 * MERCHANTABILITY or FITNESS FOR A PARTICULAR PURPOSE.  See the GNU
 * Lesser General Public License for more details.
 *
 * You should have received a copy of the GNU Lesser General Public
 * License along with this library; if not, see <http://www.gnu.org/licenses/>.
 */
#include <stdarg.h>
#include <stdlib.h>
#include <stdio.h>
#include <string.h>
#include <inttypes.h>

#include "cpu.h"
#include "tcg-op.h"

#include <global_helper.h>
#define GEN_HELPER 1
#include <global_helper.h>

int gen_new_label(void);

TCGv_ptr cpu_env;
static TCGArg *event_size_arg;

static int stopflag_label;

CPUBreakpoint *process_breakpoints(CPUState *env, target_ulong pc) {
    CPUBreakpoint *bp;
    QTAILQ_FOREACH(bp, &env->breakpoints, entry) {
        if (bp->pc == pc) {
            return bp;
        }
    }
    return NULL;
}

static inline void gen_block_header(TranslationBlock *tb)
{
    TCGv_i32 flag;
    stopflag_label = gen_new_label();
    flag = tcg_temp_local_new_i32();
    tcg_gen_ld_i32(flag, cpu_env, offsetof(CPUState, exit_request));
    tcg_gen_brcondi_i32(TCG_COND_NE, flag, 0, stopflag_label);
    tcg_temp_free_i32(flag);

    TCGv_ptr tb_pointer = tcg_const_ptr((tcg_target_long)tb);
    gen_helper_prepare_block_for_execution(tb_pointer);
    tcg_temp_free_ptr(tb_pointer);

    flag = tcg_temp_local_new_i32();
    tcg_gen_ld_i32(flag, cpu_env, offsetof(CPUState, tb_restart_request));
    tcg_gen_brcondi_i32(TCG_COND_NE, flag, 0, stopflag_label);
    tcg_temp_free_i32(flag);

    if(tlib_is_block_begin_event_enabled())
    {
      TCGv event_address = tcg_const_tl(tb->pc);
      event_size_arg = gen_opparam_ptr + 1;
      TCGv_i32 event_size = tcg_const_i32(0xFFFF); // bogus value that is to be fixed at later point

      gen_helper_block_begin_event(event_address, event_size);
      tcg_temp_free(event_address);
      tcg_temp_free_i32(event_size);
    }
}

static inline void gen_block_footer(TranslationBlock *tb)
{
    if (tlib_is_on_block_translation_enabled) {
        tlib_on_block_translation(tb->pc, tb->size, tb->disas_flags);
    }
    if(tlib_is_block_begin_event_enabled())
    {
      *event_size_arg = tb->icount;
    }
    gen_set_label(stopflag_label);
<<<<<<< HEAD
    tcg_gen_exit_tb((uintptr_t)tb + 2);
    *icount_arg = tb->icount;
=======
    tcg_gen_exit_tb((long)tb + 2);
>>>>>>> d1a6a497
    *gen_opc_ptr = INDEX_op_end;
}

static int get_max_instruction_count(CPUState *env, TranslationBlock *tb)
{
    int instructions_count = size_of_next_block_to_translate > 0
        ? size_of_next_block_to_translate
        : maximum_block_size;

    return instructions_count > env->instructions_count_threshold
        ? env->instructions_count_threshold
        : instructions_count;
}

/* '*gen_code_size_ptr' contains the size of the generated code (host
   code).
*/
void cpu_gen_code(CPUState *env, TranslationBlock *tb, int *gen_code_size_ptr)
{
    TCGContext *s = tcg->ctx;
    uint8_t *gen_code_buf;
    int gen_code_size;

    tcg_func_start(s);
    memset((void*)tcg->gen_opc_instr_start, 0, OPC_BUF_SIZE);;
    tb->icount = 0;
    tb->size = 0;
    tb->search_pc = 0;

    gen_block_header(tb);
    gen_intermediate_code(env, tb, get_max_instruction_count(env, tb));
    gen_block_footer(tb);

    /* generate machine code */
    gen_code_buf = tb->tc_ptr;
    tb->tb_next_offset[0] = 0xffff;
    tb->tb_next_offset[1] = 0xffff;

    s->tb_next_offset = tb->tb_next_offset;
    s->tb_jmp_offset = tb->tb_jmp_offset;
    s->tb_next = NULL;

    gen_code_size = tcg_gen_code(s, gen_code_buf);
    *gen_code_size_ptr = gen_code_size;
}

/* The cpu state corresponding to 'searched_pc' is restored.
 */
int cpu_restore_state(CPUState *env,
                TranslationBlock *tb, uintptr_t searched_pc)
{
    TCGContext *s = tcg->ctx;
    int j, k;
    uintptr_t tc_ptr;
    int instructions_executed_so_far = 0;

    tcg_func_start(s);
    memset((void*)tcg->gen_opc_instr_start, 0, OPC_BUF_SIZE);
    tb->icount = 0;
    tb->size = 0;
    tb->search_pc = 1;

    gen_block_header(tb);
    gen_intermediate_code(env, tb, get_max_instruction_count(env, tb));
    gen_block_footer(tb);

    /* find opc index corresponding to search_pc */
    tc_ptr = (uintptr_t)tb->tc_ptr;
    if (searched_pc < tc_ptr)
        return -1;

    s->tb_next_offset = tb->tb_next_offset;
    s->tb_jmp_offset = tb->tb_jmp_offset;
    s->tb_next = NULL;
    j = tcg_gen_code_search_pc(s, (uint8_t *)tc_ptr, searched_pc - tc_ptr);
    if (j < 0)
        return -1;
    /* now find start of instruction before */
    while (tcg->gen_opc_instr_start[j] == 0)
        j--;

    k = j;
    while (k > 0)
    {
      instructions_executed_so_far += tcg->gen_opc_instr_start[k];
      k--;
    }
    cpu->instructions_count_value -= (tb->icount - instructions_executed_so_far);
    cpu->instructions_count_total_value -= (tb->icount - instructions_executed_so_far);

    restore_state_to_opc(env, tb, j);

    return 0;
}<|MERGE_RESOLUTION|>--- conflicted
+++ resolved
@@ -86,12 +86,7 @@
       *event_size_arg = tb->icount;
     }
     gen_set_label(stopflag_label);
-<<<<<<< HEAD
     tcg_gen_exit_tb((uintptr_t)tb + 2);
-    *icount_arg = tb->icount;
-=======
-    tcg_gen_exit_tb((long)tb + 2);
->>>>>>> d1a6a497
     *gen_opc_ptr = INDEX_op_end;
 }
 
