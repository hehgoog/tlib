#ifndef CPU_SPARC_H
#define CPU_SPARC_H

#include "tlib-common.h"

#ifdef TARGET_PHYS_ADDR_BITS
#undef TARGET_PHYS_ADDR_BITS
#define TARGET_PHYS_ADDR_BITS 36
#endif

#define TARGET_LONG_BITS 32
#define TARGET_FPREGS 32
#define TARGET_PAGE_BITS 12 /* 4k */
#define TARGET_PHYS_ADDR_SPACE_BITS 36
#define TARGET_VIRT_ADDR_SPACE_BITS 32

#define CPUState struct CPUSPARCState

#include "cpu-defs.h"

#include "softfloat.h"

<<<<<<< HEAD
=======
#define ELF_MACHINE     EM_SPARC

>>>>>>> 9acc1247
/*#define EXCP_INTERRUPT 0x100*/

/* SPARC-specific interrupt pending bits.  */
#define CPU_INTERRUPT_RESET   CPU_INTERRUPT_TGT_EXT_0
#define CPU_INTERRUPT_RUN     CPU_INTERRUPT_TGT_EXT_1

/* trap definitions */
#define TT_TFAULT   0x01
#define TT_ILL_INSN 0x02
#define TT_PRIV_INSN 0x03
#define TT_NFPU_INSN 0x04
#define TT_WIN_OVF  0x05
#define TT_WIN_UNF  0x06
#define TT_UNALIGNED 0x07
#define TT_FP_EXCP  0x08
#define TT_DFAULT   0x09
#define TT_TOVF     0x0a
#define TT_EXTINT   0x10
#define TT_CODE_ACCESS 0x21
#define TT_UNIMP_FLUSH 0x25
#define TT_DATA_ACCESS 0x29
#define TT_DIV_ZERO 0x2a
#define TT_NCP_INSN 0x24
#define TT_TRAP     0x80

#define PSR_NEG_SHIFT 23
#define PSR_NEG   (1 << PSR_NEG_SHIFT)
#define PSR_ZERO_SHIFT 22
#define PSR_ZERO  (1 << PSR_ZERO_SHIFT)
#define PSR_OVF_SHIFT 21
#define PSR_OVF   (1 << PSR_OVF_SHIFT)
#define PSR_CARRY_SHIFT 20
#define PSR_CARRY (1 << PSR_CARRY_SHIFT)
#define PSR_ICC   (PSR_NEG|PSR_ZERO|PSR_OVF|PSR_CARRY)
#define PSR_EF    (1<<12)
#define PSR_PIL   0xf00
#define PSR_S     (1<<7)
#define PSR_PS    (1<<6)
#define PSR_ET    (1<<5)
#define PSR_CWP   0x1f

#define CC_SRC (env->cc_src)
#define CC_SRC2 (env->cc_src2)
#define CC_DST (env->cc_dst)
#define CC_OP  (env->cc_op)

enum {
    CC_OP_DYNAMIC, /* must use dynamic code to get cc_op */
    CC_OP_FLAGS,   /* all cc are back in status register */
    CC_OP_DIV,     /* modify N, Z and V, C = 0*/
    CC_OP_ADD,     /* modify all flags, CC_DST = res, CC_SRC = src1 */
    CC_OP_ADDX,    /* modify all flags, CC_DST = res, CC_SRC = src1 */
    CC_OP_TADD,    /* modify all flags, CC_DST = res, CC_SRC = src1 */
    CC_OP_TADDTV,  /* modify all flags except V, CC_DST = res, CC_SRC = src1 */
    CC_OP_SUB,     /* modify all flags, CC_DST = res, CC_SRC = src1 */
    CC_OP_SUBX,    /* modify all flags, CC_DST = res, CC_SRC = src1 */
    CC_OP_TSUB,    /* modify all flags, CC_DST = res, CC_SRC = src1 */
    CC_OP_TSUBTV,  /* modify all flags except V, CC_DST = res, CC_SRC = src1 */
    CC_OP_LOGIC,   /* modify N and Z, C = V = 0, CC_DST = res */
    CC_OP_NB,
};

/* Trap base register */
#define TBR_BASE_MASK 0xfffff000

/* Fcc */
#define FSR_RD1        (1ULL << 31)
#define FSR_RD0        (1ULL << 30)
#define FSR_RD_MASK    (FSR_RD1 | FSR_RD0)
#define FSR_RD_NEAREST 0
#define FSR_RD_ZERO    FSR_RD0
#define FSR_RD_POS     FSR_RD1
#define FSR_RD_NEG     (FSR_RD1 | FSR_RD0)

#define FSR_NVM   (1ULL << 27)
#define FSR_OFM   (1ULL << 26)
#define FSR_UFM   (1ULL << 25)
#define FSR_DZM   (1ULL << 24)
#define FSR_NXM   (1ULL << 23)
#define FSR_TEM_MASK (FSR_NVM | FSR_OFM | FSR_UFM | FSR_DZM | FSR_NXM)

#define FSR_NVA   (1ULL << 9)
#define FSR_OFA   (1ULL << 8)
#define FSR_UFA   (1ULL << 7)
#define FSR_DZA   (1ULL << 6)
#define FSR_NXA   (1ULL << 5)
#define FSR_AEXC_MASK (FSR_NVA | FSR_OFA | FSR_UFA | FSR_DZA | FSR_NXA)

#define FSR_NVC   (1ULL << 4)
#define FSR_OFC   (1ULL << 3)
#define FSR_UFC   (1ULL << 2)
#define FSR_DZC   (1ULL << 1)
#define FSR_NXC   (1ULL << 0)
#define FSR_CEXC_MASK (FSR_NVC | FSR_OFC | FSR_UFC | FSR_DZC | FSR_NXC)

#define FSR_FTT2   (1ULL << 16)
#define FSR_FTT1   (1ULL << 15)
#define FSR_FTT0   (1ULL << 14)
//gcc warns about constant overflow for ~FSR_FTT_MASK
//#define FSR_FTT_MASK (FSR_FTT2 | FSR_FTT1 | FSR_FTT0)
#define FSR_FTT_NMASK      0xfffe3fffULL
#define FSR_FTT_CEXC_NMASK 0xfffe3fe0ULL
#define FSR_LDFSR_OLDMASK  0x000fc000ULL
#define FSR_LDFSR_MASK     0xcfc00fffULL
#define FSR_FTT_IEEE_EXCP (1ULL << 14)
#define FSR_FTT_UNIMPFPOP (3ULL << 14)
#define FSR_FTT_SEQ_ERROR (4ULL << 14)
#define FSR_FTT_INVAL_FPR (6ULL << 14)

#define FSR_FCC1_SHIFT 11
#define FSR_FCC1  (1ULL << FSR_FCC1_SHIFT)
#define FSR_FCC0_SHIFT 10
#define FSR_FCC0  (1ULL << FSR_FCC0_SHIFT)

/* MMU */
#define MMU_E     (1<<0)
#define MMU_NF    (1<<1)

#define PTE_ENTRYTYPE_MASK 3
#define PTE_ACCESS_MASK    0x1c
#define PTE_ACCESS_SHIFT   2
#define PTE_PPN_SHIFT      7
#define PTE_ADDR_MASK      0xffffff00

#define PG_ACCESSED_BIT 5
#define PG_MODIFIED_BIT 6
#define PG_CACHE_BIT    7

#define PG_ACCESSED_MASK (1 << PG_ACCESSED_BIT)
#define PG_MODIFIED_MASK (1 << PG_MODIFIED_BIT)
#define PG_CACHE_MASK    (1 << PG_CACHE_BIT)

/* 3 <= NWINDOWS <= 32. */
#define MIN_NWINDOWS 3
#define MAX_NWINDOWS 32

#define NB_MMU_MODES 2

typedef struct sparc_def_t {
    const char *name;
    target_ulong iu_version;
    uint32_t fpu_version;
    uint32_t mmu_version;
    uint32_t mmu_bm;
    uint32_t mmu_ctpr_mask;
    uint32_t mmu_cxr_mask;
    uint32_t mmu_sfsr_mask;
    uint32_t mmu_trcr_mask;
    uint32_t mxcc_version;
    uint32_t features;
    uint32_t nwindows;
    uint32_t maxtl;
} sparc_def_t;

#define CPU_FEATURE_FLOAT        (1 << 0)
#define CPU_FEATURE_FLOAT128     (1 << 1)
#define CPU_FEATURE_SWAP         (1 << 2)
#define CPU_FEATURE_MUL          (1 << 3)
#define CPU_FEATURE_DIV          (1 << 4)
#define CPU_FEATURE_FLUSH        (1 << 5)
#define CPU_FEATURE_FSQRT        (1 << 6)
#define CPU_FEATURE_FMUL         (1 << 7)
#define CPU_FEATURE_VIS1         (1 << 8)
#define CPU_FEATURE_VIS2         (1 << 9)
#define CPU_FEATURE_FSMULD       (1 << 10)
#define CPU_FEATURE_HYPV         (1 << 11)
#define CPU_FEATURE_CMT          (1 << 12)
#define CPU_FEATURE_GL           (1 << 13)
#define CPU_FEATURE_TA0_SHUTDOWN (1 << 14) /* Shutdown on "ta 0x0" */
#define CPU_FEATURE_ASR          (1 << 15)
#define CPU_FEATURE_CACHE_CTRL   (1 << 16)

#define CPU_DEFAULT_FEATURES (CPU_FEATURE_FLOAT | CPU_FEATURE_SWAP |  \
                              CPU_FEATURE_MUL | CPU_FEATURE_DIV |     \
                              CPU_FEATURE_FLUSH | CPU_FEATURE_FSQRT | \
                              CPU_FEATURE_FMUL | CPU_FEATURE_FSMULD)

#define TTE_VALID_BIT       (1ULL << 63)
#define TTE_NFO_BIT         (1ULL << 60)
#define TTE_USED_BIT        (1ULL << 41)
#define TTE_LOCKED_BIT      (1ULL <<  6)
#define TTE_SIDEEFFECT_BIT  (1ULL <<  3)
#define TTE_PRIV_BIT        (1ULL <<  2)
#define TTE_W_OK_BIT        (1ULL <<  1)
#define TTE_GLOBAL_BIT      (1ULL <<  0)

#define TTE_IS_VALID(tte)   ((tte) & TTE_VALID_BIT)
#define TTE_IS_NFO(tte)     ((tte) & TTE_NFO_BIT)
#define TTE_IS_USED(tte)    ((tte) & TTE_USED_BIT)
#define TTE_IS_LOCKED(tte)  ((tte) & TTE_LOCKED_BIT)
#define TTE_IS_SIDEEFFECT(tte) ((tte) & TTE_SIDEEFFECT_BIT)
#define TTE_IS_PRIV(tte)    ((tte) & TTE_PRIV_BIT)
#define TTE_IS_W_OK(tte)    ((tte) & TTE_W_OK_BIT)
#define TTE_IS_GLOBAL(tte)  ((tte) & TTE_GLOBAL_BIT)

#define TTE_SET_USED(tte)   ((tte) |= TTE_USED_BIT)
#define TTE_SET_UNUSED(tte) ((tte) &= ~TTE_USED_BIT)

#define TTE_PGSIZE(tte)     (((tte) >> 61) & 3ULL)
#define TTE_PA(tte)         ((tte) & 0x1ffffffe000ULL)

#define SFSR_NF_BIT         (1ULL << 24)   /* JPS1 NoFault */
#define SFSR_TM_BIT         (1ULL << 15)   /* JPS1 TLB Miss */
#define SFSR_FT_VA_IMMU_BIT (1ULL << 13)   /* USIIi VA out of range (IMMU) */
#define SFSR_FT_VA_DMMU_BIT (1ULL << 12)   /* USIIi VA out of range (DMMU) */
#define SFSR_FT_NFO_BIT     (1ULL << 11)   /* NFO page access */
#define SFSR_FT_ILL_BIT     (1ULL << 10)   /* illegal LDA/STA ASI */
#define SFSR_FT_ATOMIC_BIT  (1ULL <<  9)   /* atomic op on noncacheable area */
#define SFSR_FT_NF_E_BIT    (1ULL <<  8)   /* NF access on side effect area */
#define SFSR_FT_PRIV_BIT    (1ULL <<  7)   /* privilege violation */
#define SFSR_PR_BIT         (1ULL <<  3)   /* privilege mode */
#define SFSR_WRITE_BIT      (1ULL <<  2)   /* write access mode */
#define SFSR_OW_BIT         (1ULL <<  1)   /* status overwritten */
#define SFSR_VALID_BIT      (1ULL <<  0)   /* status valid */

#define SFSR_ASI_SHIFT      16             /* 23:16 ASI value */
#define SFSR_ASI_MASK       (0xffULL << SFSR_ASI_SHIFT)
#define SFSR_CT_PRIMARY     (0ULL <<  4)   /* 5:4 context type */
#define SFSR_CT_SECONDARY   (1ULL <<  4)
#define SFSR_CT_NUCLEUS     (2ULL <<  4)
#define SFSR_CT_NOTRANS     (3ULL <<  4)
#define SFSR_CT_MASK        (3ULL <<  4)

typedef struct SparcTLBEntry {
    uint64_t tag;
    uint64_t tte;
} SparcTLBEntry;

#define CPU_STATE_SIZE ((size_t) &((CPUSPARCState *) 0)->current_tb)

typedef struct CPUSPARCState {
    target_ulong gregs[8]; /* general registers */
    target_ulong *regwptr; /* pointer to current register window */
    target_ulong pc;       /* program counter */
    target_ulong npc;      /* next program counter */
    target_ulong y;        /* multiply/divide register */
    target_ulong asr[16]; /* ancillary state registers 16-31 */

    /* emulator internal flags handling */
    target_ulong cc_src, cc_src2;
    target_ulong cc_dst;
    uint32_t cc_op;

    target_ulong t0, t1; /* temporaries live across basic blocks */
    target_ulong cond; /* conditional branch result (XXX: save it in a
                          temporary register when possible) */

    uint32_t psr;      /* processor state register */
    target_ulong fsr;      /* FPU state register */
    float32 fpr[TARGET_FPREGS];  /* floating point registers */
    uint32_t cwp;      /* index of current register window (extracted
                          from PSR) */
    uint32_t wim;      /* window invalid mask */
    target_ulong tbr;  /* trap base register */
    int      psrs;     /* supervisor mode (extracted from PSR) */
    int      psrps;    /* previous supervisor mode */
    int      psret;    /* enable traps */
    uint32_t psrpil;   /* interrupt blocking level */
    int      psref;    /* enable fpu */
    uint32_t pil_in;   /* incoming interrupt level bitmap */
    target_ulong version;
    int interrupt_index;
    uint32_t nwindows;
    /* NOTE: we allow 8 more registers to handle wrapping */
    target_ulong regbase[MAX_NWINDOWS * 16 + 8];

    uint32_t mmuregs[32];
    uint64_t mxccdata[4];
    uint64_t mxccregs[8];
    uint32_t mmubpctrv, mmubpctrc, mmubpctrs;
    uint64_t mmubpaction;
    uint64_t mmubpregs[4];
    uint64_t prom_addr;

    /* ********************** */

    CPU_COMMON

    /* MMU regs */
    /* temporary float registers */
    float64 dt0, dt1;
    float128 qt0, qt1;
    float_status fp_status;
    sparc_def_t *def;

    /* Leon3 cache control */
    uint32_t cache_control;
} CPUSPARCState;

/* helper.c */
CPUSPARCState *cpu_init(const char *cpu_model);
void cpu_sparc_set_id(CPUSPARCState *env, unsigned int cpu);
int cpu_sparc_handle_mmu_fault(CPUSPARCState *env1, target_ulong address, int rw,
                               int mmu_idx, int is_softmmu);
#define cpu_handle_mmu_fault cpu_sparc_handle_mmu_fault
target_ulong mmu_probe(CPUSPARCState *env, target_ulong address, int mmulev);

/* translate.c */
void gen_intermediate_code_init(CPUSPARCState *env);

/* cpu-exec.c */
int cpu_exec(CPUSPARCState *s);

/* op_helper.c */
target_ulong cpu_get_psr(CPUState *env1);
void cpu_put_psr(CPUState *env1, target_ulong val);
int cpu_cwp_inc(CPUState *env1, int cwp);
int cpu_cwp_dec(CPUState *env1, int cwp);
void cpu_set_cwp(CPUState *env1, int new_cwp);

/* cpu-exec.c */
void cpu_unassigned_access(CPUState *env1, target_phys_addr_t addr,
                           int is_write, int is_exec, int is_asi, int size);
int cpu_signal_handler(int host_signum, void *pinfo, void *puc);

#define CPU_SAVE_VERSION 7

/* MMU modes definitions */
#define MMU_USER_IDX   0
#define MMU_MODE0_SUFFIX _user
#define MMU_KERNEL_IDX 1
#define MMU_MODE1_SUFFIX _kernel

static inline int cpu_mmu_index(CPUState *env1)
{
    return env1->psrs;
}

static inline int cpu_interrupts_enabled(CPUState *env1)
{
    if (env1->psret != 0)
        return 1;

    return 0;
}

static inline int cpu_pil_allowed(CPUState *env1, int pil)
{
    /* level 15 is non-maskable on sparc v8 */
    return pil == 15 || pil > env1->psrpil;
}

#include "cpu-all.h"

#define TB_FLAG_FPU_ENABLED (1 << 4)
#define TB_FLAG_AM_ENABLED (1 << 5)

static inline void cpu_get_tb_cpu_state(CPUState *env, target_ulong *pc,
                                        target_ulong *cs_base, int *flags)
{
    *pc = env->pc;
    *cs_base = env->npc;
    // FPU enable . Supervisor
    *flags = env->psrs;
    if ((env->def->features & CPU_FEATURE_FLOAT) && env->psref) {
        *flags |= TB_FLAG_FPU_ENABLED;
    }
}

static inline bool tb_fpu_enabled(int tb_flags)
{
    return tb_flags & TB_FLAG_FPU_ENABLED;
}

static inline bool tb_am_enabled(int tb_flags)
{
    return false;
}

/* helper.c */
void do_interrupt(CPUState *env);

static inline bool cpu_has_work(CPUState *env1)
{
    return (env1->interrupt_request & CPU_INTERRUPT_HARD) &&
           cpu_interrupts_enabled(env1);
}

#include "exec-all.h"

static inline void cpu_pc_from_tb(CPUState *env, TranslationBlock *tb)
{
    env->pc = tb->pc;
    env->npc = tb->cs_base;
}

#endif<|MERGE_RESOLUTION|>--- conflicted
+++ resolved
@@ -20,11 +20,6 @@
 
 #include "softfloat.h"
 
-<<<<<<< HEAD
-=======
-#define ELF_MACHINE     EM_SPARC
-
->>>>>>> 9acc1247
 /*#define EXCP_INTERRUPT 0x100*/
 
 /* SPARC-specific interrupt pending bits.  */
