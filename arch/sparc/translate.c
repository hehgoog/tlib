/*
   SPARC translation

   Copyright (C) 2003 Thomas M. Ogrisegg <tom@fnord.at>
   Copyright (C) 2003-2005 Fabrice Bellard

   This library is free software; you can redistribute it and/or
   modify it under the terms of the GNU Lesser General Public
   License as published by the Free Software Foundation; either
   version 2 of the License, or (at your option) any later version.

   This library is distributed in the hope that it will be useful,
   but WITHOUT ANY WARRANTY; without even the implied warranty of
   MERCHANTABILITY or FITNESS FOR A PARTICULAR PURPOSE.  See the GNU
   Lesser General Public License for more details.

   You should have received a copy of the GNU Lesser General Public
   License along with this library; if not, see <http://www.gnu.org/licenses/>.
 */

#include <stdarg.h>
#include <stdlib.h>
#include <stdio.h>
#include <string.h>
#include <inttypes.h>

#include "cpu.h"
#include "helper.h"
#include "tcg-op.h"

#define GEN_HELPER 1
#include "helper.h"

#define DYNAMIC_PC  1 /* dynamic pc value */
#define JUMP_PC     2 /* dynamic pc value which takes only two values
                         according to jump_pc[T2] */

/* global register indexes */
static TCGv_ptr cpu_env, cpu_regwptr;
static TCGv cpu_cc_src, cpu_cc_src2, cpu_cc_dst;
static TCGv_i32 cpu_cc_op;
static TCGv_i32 cpu_psr;
static TCGv cpu_fsr, cpu_pc, cpu_npc, cpu_gregs[8];
static TCGv cpu_y;
static TCGv cpu_asr[16] = {0, 0x107, 0, 0, 0, 0, 0, 0, 0, 0, 0, 0, 0, 0, 0, 0};
static TCGv cpu_tbr;
static TCGv cpu_cond, cpu_dst, cpu_addr, cpu_val;
static TCGv cpu_wim;
/* local register indexes (only used inside old micro ops) */
static TCGv cpu_tmp0;
static TCGv_i32 cpu_tmp32;
static TCGv_i64 cpu_tmp64;
/* Floating point registers */
static TCGv_i32 cpu_fpr[TARGET_FPREGS];

static target_ulong gen_opc_npc[OPC_BUF_SIZE];
static target_ulong gen_opc_jump_pc[2];

#include "tb-helper.h"

typedef struct DisasContext {
    target_ulong pc;    /* current Program Counter: integer or DYNAMIC_PC */
    target_ulong npc;   /* next PC: integer or DYNAMIC_PC or JUMP_PC */
    target_ulong jump_pc[2]; /* used when JUMP_PC pc value is used */
    int is_br;
    int mem_idx;
    int fpu_enabled;
    int address_mask_32bit;
    int singlestep;
    uint32_t cc_op;  /* current CC operation */
    struct TranslationBlock *tb;
    sparc_def_t *def;
} DisasContext;

// This function uses non-native bit order
#define GET_FIELD(X, FROM, TO)                                  \
    ((X) >> (31 - (TO)) & ((1 << ((TO) - (FROM) + 1)) - 1))

// This function uses the order in the manuals, i.e. bit 0 is 2^0
#define GET_FIELD_SP(X, FROM, TO)               \
    GET_FIELD(X, 31 - (TO), 31 - (FROM))

#define GET_FIELDs(x,a,b) sign_extend (GET_FIELD(x,a,b), (b) - (a) + 1)
#define GET_FIELD_SPs(x,a,b) sign_extend (GET_FIELD_SP(x,a,b), ((b) - (a) + 1))

#define DFPREG(r) (r & 0x1e)
#define QFPREG(r) (r & 0x1c)

#define UA2005_HTRAP_MASK 0xff
#define V8_TRAP_MASK 0x7f

static int sign_extend(int x, int len)
{
    len = 32 - len;
    return (x << len) >> len;
}

#define IS_IMM (insn & (1<<13))

/* floating point registers moves */
static void gen_op_load_fpr_DT0(unsigned int src)
{
    tcg_gen_st_i32(cpu_fpr[src], cpu_env, offsetof(CPUState, dt0) +
                   offsetof(CPU_DoubleU, l.upper));
    tcg_gen_st_i32(cpu_fpr[src + 1], cpu_env, offsetof(CPUState, dt0) +
                   offsetof(CPU_DoubleU, l.lower));
}

static void gen_op_load_fpr_DT1(unsigned int src)
{
    tcg_gen_st_i32(cpu_fpr[src], cpu_env, offsetof(CPUState, dt1) +
                   offsetof(CPU_DoubleU, l.upper));
    tcg_gen_st_i32(cpu_fpr[src + 1], cpu_env, offsetof(CPUState, dt1) +
                   offsetof(CPU_DoubleU, l.lower));
}

static void gen_op_store_DT0_fpr(unsigned int dst)
{
    tcg_gen_ld_i32(cpu_fpr[dst], cpu_env, offsetof(CPUState, dt0) +
                   offsetof(CPU_DoubleU, l.upper));
    tcg_gen_ld_i32(cpu_fpr[dst + 1], cpu_env, offsetof(CPUState, dt0) +
                   offsetof(CPU_DoubleU, l.lower));
}

static void gen_op_load_fpr_QT0(unsigned int src)
{
    tcg_gen_st_i32(cpu_fpr[src], cpu_env, offsetof(CPUState, qt0) +
                   offsetof(CPU_QuadU, l.upmost));
    tcg_gen_st_i32(cpu_fpr[src + 1], cpu_env, offsetof(CPUState, qt0) +
                   offsetof(CPU_QuadU, l.upper));
    tcg_gen_st_i32(cpu_fpr[src + 2], cpu_env, offsetof(CPUState, qt0) +
                   offsetof(CPU_QuadU, l.lower));
    tcg_gen_st_i32(cpu_fpr[src + 3], cpu_env, offsetof(CPUState, qt0) +
                   offsetof(CPU_QuadU, l.lowest));
}

static void gen_op_load_fpr_QT1(unsigned int src)
{
    tcg_gen_st_i32(cpu_fpr[src], cpu_env, offsetof(CPUState, qt1) +
                   offsetof(CPU_QuadU, l.upmost));
    tcg_gen_st_i32(cpu_fpr[src + 1], cpu_env, offsetof(CPUState, qt1) +
                   offsetof(CPU_QuadU, l.upper));
    tcg_gen_st_i32(cpu_fpr[src + 2], cpu_env, offsetof(CPUState, qt1) +
                   offsetof(CPU_QuadU, l.lower));
    tcg_gen_st_i32(cpu_fpr[src + 3], cpu_env, offsetof(CPUState, qt1) +
                   offsetof(CPU_QuadU, l.lowest));
}

static void gen_op_store_QT0_fpr(unsigned int dst)
{
    tcg_gen_ld_i32(cpu_fpr[dst], cpu_env, offsetof(CPUState, qt0) +
                   offsetof(CPU_QuadU, l.upmost));
    tcg_gen_ld_i32(cpu_fpr[dst + 1], cpu_env, offsetof(CPUState, qt0) +
                   offsetof(CPU_QuadU, l.upper));
    tcg_gen_ld_i32(cpu_fpr[dst + 2], cpu_env, offsetof(CPUState, qt0) +
                   offsetof(CPU_QuadU, l.lower));
    tcg_gen_ld_i32(cpu_fpr[dst + 3], cpu_env, offsetof(CPUState, qt0) +
                   offsetof(CPU_QuadU, l.lowest));
}

/* moves */
#define supervisor(dc) (dc->mem_idx >= MMU_KERNEL_IDX)

static inline void gen_movl_reg_TN(int reg, TCGv tn)
{
    if (reg == 0)
        tcg_gen_movi_tl(tn, 0);
    else if (reg < 8)
        tcg_gen_mov_tl(tn, cpu_gregs[reg]);
    else {
        tcg_gen_ld_tl(tn, cpu_regwptr, (reg - 8) * sizeof(target_ulong));
    }
}

static inline void gen_movl_TN_reg(int reg, TCGv tn)
{
    if (reg == 0)
        return;
    else if (reg < 8)
        tcg_gen_mov_tl(cpu_gregs[reg], tn);
    else {
        tcg_gen_st_tl(tn, cpu_regwptr, (reg - 8) * sizeof(target_ulong));
    }
}

static inline void gen_goto_tb(DisasContext *s, int tb_num,
                               target_ulong pc, target_ulong npc)
{
    TranslationBlock *tb;

    tb = s->tb;
    if ((pc & TARGET_PAGE_MASK) == (tb->pc & TARGET_PAGE_MASK) &&
        (npc & TARGET_PAGE_MASK) == (tb->pc & TARGET_PAGE_MASK) &&
        !s->singlestep)  {
        /* jump to same page: we can use a direct jump */
        tcg_gen_goto_tb(tb_num);
        tcg_gen_movi_tl(cpu_pc, pc);
        tcg_gen_movi_tl(cpu_npc, npc);
        tcg_gen_exit_tb((tcg_target_long)tb + tb_num);
    } else {
        /* jump to another page: currently not optimized */
        tcg_gen_movi_tl(cpu_pc, pc);
        tcg_gen_movi_tl(cpu_npc, npc);
        tcg_gen_exit_tb(0);
    }
}

// XXX suboptimal
static inline void gen_mov_reg_N(TCGv reg, TCGv_i32 src)
{
    tcg_gen_extu_i32_tl(reg, src);
    tcg_gen_shri_tl(reg, reg, PSR_NEG_SHIFT);
    tcg_gen_andi_tl(reg, reg, 0x1);
}

static inline void gen_mov_reg_Z(TCGv reg, TCGv_i32 src)
{
    tcg_gen_extu_i32_tl(reg, src);
    tcg_gen_shri_tl(reg, reg, PSR_ZERO_SHIFT);
    tcg_gen_andi_tl(reg, reg, 0x1);
}

static inline void gen_mov_reg_V(TCGv reg, TCGv_i32 src)
{
    tcg_gen_extu_i32_tl(reg, src);
    tcg_gen_shri_tl(reg, reg, PSR_OVF_SHIFT);
    tcg_gen_andi_tl(reg, reg, 0x1);
}

static inline void gen_mov_reg_C(TCGv reg, TCGv_i32 src)
{
    tcg_gen_extu_i32_tl(reg, src);
    tcg_gen_shri_tl(reg, reg, PSR_CARRY_SHIFT);
    tcg_gen_andi_tl(reg, reg, 0x1);
}

static inline void gen_add_tv(TCGv dst, TCGv src1, TCGv src2)
{
    TCGv r_temp;
    TCGv_i32 r_const;
    int l1;

    l1 = gen_new_label();

    r_temp = tcg_temp_new();
    tcg_gen_xor_tl(r_temp, src1, src2);
    tcg_gen_not_tl(r_temp, r_temp);
    tcg_gen_xor_tl(cpu_tmp0, src1, dst);
    tcg_gen_and_tl(r_temp, r_temp, cpu_tmp0);
    tcg_gen_andi_tl(r_temp, r_temp, (1ULL << 31));
    tcg_gen_brcondi_tl(TCG_COND_EQ, r_temp, 0, l1);
    r_const = tcg_const_i32(TT_TOVF);
    gen_helper_raise_exception(r_const);
    tcg_temp_free_i32(r_const);
    gen_set_label(l1);
    tcg_temp_free(r_temp);
}

static inline void gen_tag_tv(TCGv src1, TCGv src2)
{
    int l1;
    TCGv_i32 r_const;

    l1 = gen_new_label();
    tcg_gen_or_tl(cpu_tmp0, src1, src2);
    tcg_gen_andi_tl(cpu_tmp0, cpu_tmp0, 0x3);
    tcg_gen_brcondi_tl(TCG_COND_EQ, cpu_tmp0, 0, l1);
    r_const = tcg_const_i32(TT_TOVF);
    gen_helper_raise_exception(r_const);
    tcg_temp_free_i32(r_const);
    gen_set_label(l1);
}

static inline void gen_op_addi_cc(TCGv dst, TCGv src1, target_long src2)
{
    tcg_gen_mov_tl(cpu_cc_src, src1);
    tcg_gen_movi_tl(cpu_cc_src2, src2);
    tcg_gen_addi_tl(cpu_cc_dst, cpu_cc_src, src2);
    tcg_gen_mov_tl(dst, cpu_cc_dst);
}

static inline void gen_op_add_cc(TCGv dst, TCGv src1, TCGv src2)
{
    tcg_gen_mov_tl(cpu_cc_src, src1);
    tcg_gen_mov_tl(cpu_cc_src2, src2);
    tcg_gen_add_tl(cpu_cc_dst, cpu_cc_src, cpu_cc_src2);
    tcg_gen_mov_tl(dst, cpu_cc_dst);
}

static TCGv_i32 gen_add32_carry32(void)
{
    TCGv_i32 carry_32, cc_src1_32, cc_src2_32;

    /* Carry is computed from a previous add: (dst < src)  */
#if TARGET_LONG_BITS == 64
    cc_src1_32 = tcg_temp_new_i32();
    cc_src2_32 = tcg_temp_new_i32();
    tcg_gen_trunc_i64_i32(cc_src1_32, cpu_cc_dst);
    tcg_gen_trunc_i64_i32(cc_src2_32, cpu_cc_src);
#else
    cc_src1_32 = cpu_cc_dst;
    cc_src2_32 = cpu_cc_src;
#endif

    carry_32 = tcg_temp_new_i32();
    tcg_gen_setcond_i32(TCG_COND_LTU, carry_32, cc_src1_32, cc_src2_32);

#if TARGET_LONG_BITS == 64
    tcg_temp_free_i32(cc_src1_32);
    tcg_temp_free_i32(cc_src2_32);
#endif

    return carry_32;
}

static TCGv_i32 gen_sub32_carry32(void)
{
    TCGv_i32 carry_32, cc_src1_32, cc_src2_32;

    /* Carry is computed from a previous borrow: (src1 < src2)  */
#if TARGET_LONG_BITS == 64
    cc_src1_32 = tcg_temp_new_i32();
    cc_src2_32 = tcg_temp_new_i32();
    tcg_gen_trunc_i64_i32(cc_src1_32, cpu_cc_src);
    tcg_gen_trunc_i64_i32(cc_src2_32, cpu_cc_src2);
#else
    cc_src1_32 = cpu_cc_src;
    cc_src2_32 = cpu_cc_src2;
#endif

    carry_32 = tcg_temp_new_i32();
    tcg_gen_setcond_i32(TCG_COND_LTU, carry_32, cc_src1_32, cc_src2_32);

#if TARGET_LONG_BITS == 64
    tcg_temp_free_i32(cc_src1_32);
    tcg_temp_free_i32(cc_src2_32);
#endif

    return carry_32;
}

static void gen_op_addx_int(DisasContext *dc, TCGv dst, TCGv src1,
                            TCGv src2, int update_cc)
{
    TCGv_i32 carry_32;
    TCGv carry;

    switch (dc->cc_op) {
    case CC_OP_DIV:
    case CC_OP_LOGIC:
        /* Carry is known to be zero.  Fall back to plain ADD.  */
        if (update_cc) {
            gen_op_add_cc(dst, src1, src2);
        } else {
            tcg_gen_add_tl(dst, src1, src2);
        }
        return;

    case CC_OP_ADD:
    case CC_OP_TADD:
    case CC_OP_TADDTV:
#if TCG_TARGET_REG_BITS == 32 && TARGET_LONG_BITS == 32
        {
            /* For 32-bit hosts, we can re-use the host's hardware carry
               generation by using an ADD2 opcode.  We discard the low
               part of the output.  Ideally we'd combine this operation
               with the add that generated the carry in the first place.  */
            TCGv dst_low = tcg_temp_new();
            tcg_gen_op6_i32(INDEX_op_add2_i32, dst_low, dst,
                            cpu_cc_src, src1, cpu_cc_src2, src2);
            tcg_temp_free(dst_low);
            goto add_done;
        }
#endif
        carry_32 = gen_add32_carry32();
        break;

    case CC_OP_SUB:
    case CC_OP_TSUB:
    case CC_OP_TSUBTV:
        carry_32 = gen_sub32_carry32();
        break;

    default:
        /* We need external help to produce the carry.  */
        carry_32 = tcg_temp_new_i32();
        gen_helper_compute_C_icc(carry_32);
        break;
    }

#if TARGET_LONG_BITS == 64
    carry = tcg_temp_new();
    tcg_gen_extu_i32_i64(carry, carry_32);
#else
    carry = carry_32;
#endif

    tcg_gen_add_tl(dst, src1, src2);
    tcg_gen_add_tl(dst, dst, carry);

    tcg_temp_free_i32(carry_32);
#if TARGET_LONG_BITS == 64
    tcg_temp_free(carry);
#endif

#if TCG_TARGET_REG_BITS == 32 && TARGET_LONG_BITS == 32
 add_done:
#endif
    if (update_cc) {
        tcg_gen_mov_tl(cpu_cc_src, src1);
        tcg_gen_mov_tl(cpu_cc_src2, src2);
        tcg_gen_mov_tl(cpu_cc_dst, dst);
        tcg_gen_movi_i32(cpu_cc_op, CC_OP_ADDX);
        dc->cc_op = CC_OP_ADDX;
    }
}

static inline void gen_op_tadd_cc(TCGv dst, TCGv src1, TCGv src2)
{
    tcg_gen_mov_tl(cpu_cc_src, src1);
    tcg_gen_mov_tl(cpu_cc_src2, src2);
    tcg_gen_add_tl(cpu_cc_dst, cpu_cc_src, cpu_cc_src2);
    tcg_gen_mov_tl(dst, cpu_cc_dst);
}

static inline void gen_op_tadd_ccTV(TCGv dst, TCGv src1, TCGv src2)
{
    tcg_gen_mov_tl(cpu_cc_src, src1);
    tcg_gen_mov_tl(cpu_cc_src2, src2);
    gen_tag_tv(cpu_cc_src, cpu_cc_src2);
    tcg_gen_add_tl(cpu_cc_dst, cpu_cc_src, cpu_cc_src2);
    gen_add_tv(cpu_cc_dst, cpu_cc_src, cpu_cc_src2);
    tcg_gen_mov_tl(dst, cpu_cc_dst);
}

static inline void gen_sub_tv(TCGv dst, TCGv src1, TCGv src2)
{
    TCGv r_temp;
    TCGv_i32 r_const;
    int l1;

    l1 = gen_new_label();

    r_temp = tcg_temp_new();
    tcg_gen_xor_tl(r_temp, src1, src2);
    tcg_gen_xor_tl(cpu_tmp0, src1, dst);
    tcg_gen_and_tl(r_temp, r_temp, cpu_tmp0);
    tcg_gen_andi_tl(r_temp, r_temp, (1ULL << 31));
    tcg_gen_brcondi_tl(TCG_COND_EQ, r_temp, 0, l1);
    r_const = tcg_const_i32(TT_TOVF);
    gen_helper_raise_exception(r_const);
    tcg_temp_free_i32(r_const);
    gen_set_label(l1);
    tcg_temp_free(r_temp);
}

static inline void gen_op_subi_cc(TCGv dst, TCGv src1, target_long src2, DisasContext *dc)
{
    tcg_gen_mov_tl(cpu_cc_src, src1);
    tcg_gen_movi_tl(cpu_cc_src2, src2);
    if (src2 == 0) {
        tcg_gen_mov_tl(cpu_cc_dst, src1);
        tcg_gen_movi_i32(cpu_cc_op, CC_OP_LOGIC);
        dc->cc_op = CC_OP_LOGIC;
    } else {
        tcg_gen_subi_tl(cpu_cc_dst, cpu_cc_src, src2);
        tcg_gen_movi_i32(cpu_cc_op, CC_OP_SUB);
        dc->cc_op = CC_OP_SUB;
    }
    tcg_gen_mov_tl(dst, cpu_cc_dst);
}

static inline void gen_op_sub_cc(TCGv dst, TCGv src1, TCGv src2)
{
    tcg_gen_mov_tl(cpu_cc_src, src1);
    tcg_gen_mov_tl(cpu_cc_src2, src2);
    tcg_gen_sub_tl(cpu_cc_dst, cpu_cc_src, cpu_cc_src2);
    tcg_gen_mov_tl(dst, cpu_cc_dst);
}

static void gen_op_subx_int(DisasContext *dc, TCGv dst, TCGv src1,
                            TCGv src2, int update_cc)
{
    TCGv_i32 carry_32;
    TCGv carry;

    switch (dc->cc_op) {
    case CC_OP_DIV:
    case CC_OP_LOGIC:
        /* Carry is known to be zero.  Fall back to plain SUB.  */
        if (update_cc) {
            gen_op_sub_cc(dst, src1, src2);
        } else {
            tcg_gen_sub_tl(dst, src1, src2);
        }
        return;

    case CC_OP_ADD:
    case CC_OP_TADD:
    case CC_OP_TADDTV:
        carry_32 = gen_add32_carry32();
        break;

    case CC_OP_SUB:
    case CC_OP_TSUB:
    case CC_OP_TSUBTV:
#if TCG_TARGET_REG_BITS == 32 && TARGET_LONG_BITS == 32
        {
            /* For 32-bit hosts, we can re-use the host's hardware carry
               generation by using a SUB2 opcode.  We discard the low
               part of the output.  Ideally we'd combine this operation
               with the add that generated the carry in the first place.  */
            TCGv dst_low = tcg_temp_new();
            tcg_gen_op6_i32(INDEX_op_sub2_i32, dst_low, dst,
                            cpu_cc_src, src1, cpu_cc_src2, src2);
            tcg_temp_free(dst_low);
            goto sub_done;
        }
#endif
        carry_32 = gen_sub32_carry32();
        break;

    default:
        /* We need external help to produce the carry.  */
        carry_32 = tcg_temp_new_i32();
        gen_helper_compute_C_icc(carry_32);
        break;
    }

#if TARGET_LONG_BITS == 64
    carry = tcg_temp_new();
    tcg_gen_extu_i32_i64(carry, carry_32);
#else
    carry = carry_32;
#endif

    tcg_gen_sub_tl(dst, src1, src2);
    tcg_gen_sub_tl(dst, dst, carry);

    tcg_temp_free_i32(carry_32);
#if TARGET_LONG_BITS == 64
    tcg_temp_free(carry);
#endif

#if TCG_TARGET_REG_BITS == 32 && TARGET_LONG_BITS == 32
 sub_done:
#endif
    if (update_cc) {
        tcg_gen_mov_tl(cpu_cc_src, src1);
        tcg_gen_mov_tl(cpu_cc_src2, src2);
        tcg_gen_mov_tl(cpu_cc_dst, dst);
        tcg_gen_movi_i32(cpu_cc_op, CC_OP_SUBX);
        dc->cc_op = CC_OP_SUBX;
    }
}

static inline void gen_op_tsub_cc(TCGv dst, TCGv src1, TCGv src2)
{
    tcg_gen_mov_tl(cpu_cc_src, src1);
    tcg_gen_mov_tl(cpu_cc_src2, src2);
    tcg_gen_sub_tl(cpu_cc_dst, cpu_cc_src, cpu_cc_src2);
    tcg_gen_mov_tl(dst, cpu_cc_dst);
}

static inline void gen_op_tsub_ccTV(TCGv dst, TCGv src1, TCGv src2)
{
    tcg_gen_mov_tl(cpu_cc_src, src1);
    tcg_gen_mov_tl(cpu_cc_src2, src2);
    gen_tag_tv(cpu_cc_src, cpu_cc_src2);
    tcg_gen_sub_tl(cpu_cc_dst, cpu_cc_src, cpu_cc_src2);
    gen_sub_tv(cpu_cc_dst, cpu_cc_src, cpu_cc_src2);
    tcg_gen_mov_tl(dst, cpu_cc_dst);
}

static inline void gen_op_mulscc(TCGv dst, TCGv src1, TCGv src2)
{
    TCGv r_temp;
    int l1;

    l1 = gen_new_label();
    r_temp = tcg_temp_new();

    /* old op:
    if (!(env->y & 1))
        T1 = 0;
    */
    tcg_gen_andi_tl(cpu_cc_src, src1, 0xffffffff);
    tcg_gen_andi_tl(r_temp, cpu_y, 0x1);
    tcg_gen_andi_tl(cpu_cc_src2, src2, 0xffffffff);
    tcg_gen_brcondi_tl(TCG_COND_NE, r_temp, 0, l1);
    tcg_gen_movi_tl(cpu_cc_src2, 0);
    gen_set_label(l1);

    // b2 = T0 & 1;
    // env->y = (b2 << 31) | (env->y >> 1);
    tcg_gen_andi_tl(r_temp, cpu_cc_src, 0x1);
    tcg_gen_shli_tl(r_temp, r_temp, 31);
    tcg_gen_shri_tl(cpu_tmp0, cpu_y, 1);
    tcg_gen_andi_tl(cpu_tmp0, cpu_tmp0, 0x7fffffff);
    tcg_gen_or_tl(cpu_tmp0, cpu_tmp0, r_temp);
    tcg_gen_andi_tl(cpu_y, cpu_tmp0, 0xffffffff);

    // b1 = N ^ V;
    gen_mov_reg_N(cpu_tmp0, cpu_psr);
    gen_mov_reg_V(r_temp, cpu_psr);
    tcg_gen_xor_tl(cpu_tmp0, cpu_tmp0, r_temp);
    tcg_temp_free(r_temp);

    // T0 = (b1 << 31) | (T0 >> 1);
    // src1 = T0;
    tcg_gen_shli_tl(cpu_tmp0, cpu_tmp0, 31);
    tcg_gen_shri_tl(cpu_cc_src, cpu_cc_src, 1);
    tcg_gen_or_tl(cpu_cc_src, cpu_cc_src, cpu_tmp0);

    tcg_gen_add_tl(cpu_cc_dst, cpu_cc_src, cpu_cc_src2);

    tcg_gen_mov_tl(dst, cpu_cc_dst);
}

static inline void gen_op_multiply(TCGv dst, TCGv src1, TCGv src2, int sign_ext)
{
    TCGv_i32 r_src1, r_src2;
    TCGv_i64 r_temp, r_temp2;

    r_src1 = tcg_temp_new_i32();
    r_src2 = tcg_temp_new_i32();

    tcg_gen_trunc_tl_i32(r_src1, src1);
    tcg_gen_trunc_tl_i32(r_src2, src2);

    r_temp = tcg_temp_new_i64();
    r_temp2 = tcg_temp_new_i64();

    if (sign_ext) {
        tcg_gen_ext_i32_i64(r_temp, r_src2);
        tcg_gen_ext_i32_i64(r_temp2, r_src1);
    } else {
        tcg_gen_extu_i32_i64(r_temp, r_src2);
        tcg_gen_extu_i32_i64(r_temp2, r_src1);
    }

    tcg_gen_mul_i64(r_temp2, r_temp, r_temp2);

    tcg_gen_shri_i64(r_temp, r_temp2, 32);
    tcg_gen_trunc_i64_tl(cpu_tmp0, r_temp);
    tcg_temp_free_i64(r_temp);
    tcg_gen_andi_tl(cpu_y, cpu_tmp0, 0xffffffff);

    tcg_gen_trunc_i64_tl(dst, r_temp2);

    tcg_temp_free_i64(r_temp2);

    tcg_temp_free_i32(r_src1);
    tcg_temp_free_i32(r_src2);
}

static inline void gen_op_umul(TCGv dst, TCGv src1, TCGv src2)
{
    /* zero-extend truncated operands before multiplication */
    gen_op_multiply(dst, src1, src2, 0);
}

static inline void gen_op_smul(TCGv dst, TCGv src1, TCGv src2)
{
    /* sign-extend truncated operands before multiplication */
    gen_op_multiply(dst, src1, src2, 1);
}

// 1
static inline void gen_op_eval_ba(TCGv dst)
{
    tcg_gen_movi_tl(dst, 1);
}

// Z
static inline void gen_op_eval_be(TCGv dst, TCGv_i32 src)
{
    gen_mov_reg_Z(dst, src);
}

// Z | (N ^ V)
static inline void gen_op_eval_ble(TCGv dst, TCGv_i32 src)
{
    gen_mov_reg_N(cpu_tmp0, src);
    gen_mov_reg_V(dst, src);
    tcg_gen_xor_tl(dst, dst, cpu_tmp0);
    gen_mov_reg_Z(cpu_tmp0, src);
    tcg_gen_or_tl(dst, dst, cpu_tmp0);
}

// N ^ V
static inline void gen_op_eval_bl(TCGv dst, TCGv_i32 src)
{
    gen_mov_reg_V(cpu_tmp0, src);
    gen_mov_reg_N(dst, src);
    tcg_gen_xor_tl(dst, dst, cpu_tmp0);
}

// C | Z
static inline void gen_op_eval_bleu(TCGv dst, TCGv_i32 src)
{
    gen_mov_reg_Z(cpu_tmp0, src);
    gen_mov_reg_C(dst, src);
    tcg_gen_or_tl(dst, dst, cpu_tmp0);
}

// C
static inline void gen_op_eval_bcs(TCGv dst, TCGv_i32 src)
{
    gen_mov_reg_C(dst, src);
}

// V
static inline void gen_op_eval_bvs(TCGv dst, TCGv_i32 src)
{
    gen_mov_reg_V(dst, src);
}

// 0
static inline void gen_op_eval_bn(TCGv dst)
{
    tcg_gen_movi_tl(dst, 0);
}

// N
static inline void gen_op_eval_bneg(TCGv dst, TCGv_i32 src)
{
    gen_mov_reg_N(dst, src);
}

// !Z
static inline void gen_op_eval_bne(TCGv dst, TCGv_i32 src)
{
    gen_mov_reg_Z(dst, src);
    tcg_gen_xori_tl(dst, dst, 0x1);
}

// !(Z | (N ^ V))
static inline void gen_op_eval_bg(TCGv dst, TCGv_i32 src)
{
    gen_mov_reg_N(cpu_tmp0, src);
    gen_mov_reg_V(dst, src);
    tcg_gen_xor_tl(dst, dst, cpu_tmp0);
    gen_mov_reg_Z(cpu_tmp0, src);
    tcg_gen_or_tl(dst, dst, cpu_tmp0);
    tcg_gen_xori_tl(dst, dst, 0x1);
}

// !(N ^ V)
static inline void gen_op_eval_bge(TCGv dst, TCGv_i32 src)
{
    gen_mov_reg_V(cpu_tmp0, src);
    gen_mov_reg_N(dst, src);
    tcg_gen_xor_tl(dst, dst, cpu_tmp0);
    tcg_gen_xori_tl(dst, dst, 0x1);
}

// !(C | Z)
static inline void gen_op_eval_bgu(TCGv dst, TCGv_i32 src)
{
    gen_mov_reg_Z(cpu_tmp0, src);
    gen_mov_reg_C(dst, src);
    tcg_gen_or_tl(dst, dst, cpu_tmp0);
    tcg_gen_xori_tl(dst, dst, 0x1);
}

// !C
static inline void gen_op_eval_bcc(TCGv dst, TCGv_i32 src)
{
    gen_mov_reg_C(dst, src);
    tcg_gen_xori_tl(dst, dst, 0x1);
}

// !N
static inline void gen_op_eval_bpos(TCGv dst, TCGv_i32 src)
{
    gen_mov_reg_N(dst, src);
    tcg_gen_xori_tl(dst, dst, 0x1);
}

// !V
static inline void gen_op_eval_bvc(TCGv dst, TCGv_i32 src)
{
    gen_mov_reg_V(dst, src);
    tcg_gen_xori_tl(dst, dst, 0x1);
}

/*
  FPSR bit field FCC1 | FCC0:
   0 =
   1 <
   2 >
   3 unordered
*/
static inline void gen_mov_reg_FCC0(TCGv reg, TCGv src,
                                    unsigned int fcc_offset)
{
    tcg_gen_shri_tl(reg, src, FSR_FCC0_SHIFT + fcc_offset);
    tcg_gen_andi_tl(reg, reg, 0x1);
}

static inline void gen_mov_reg_FCC1(TCGv reg, TCGv src,
                                    unsigned int fcc_offset)
{
    tcg_gen_shri_tl(reg, src, FSR_FCC1_SHIFT + fcc_offset);
    tcg_gen_andi_tl(reg, reg, 0x1);
}

// !0: FCC0 | FCC1
static inline void gen_op_eval_fbne(TCGv dst, TCGv src,
                                    unsigned int fcc_offset)
{
    gen_mov_reg_FCC0(dst, src, fcc_offset);
    gen_mov_reg_FCC1(cpu_tmp0, src, fcc_offset);
    tcg_gen_or_tl(dst, dst, cpu_tmp0);
}

// 1 or 2: FCC0 ^ FCC1
static inline void gen_op_eval_fblg(TCGv dst, TCGv src,
                                    unsigned int fcc_offset)
{
    gen_mov_reg_FCC0(dst, src, fcc_offset);
    gen_mov_reg_FCC1(cpu_tmp0, src, fcc_offset);
    tcg_gen_xor_tl(dst, dst, cpu_tmp0);
}

// 1 or 3: FCC0
static inline void gen_op_eval_fbul(TCGv dst, TCGv src,
                                    unsigned int fcc_offset)
{
    gen_mov_reg_FCC0(dst, src, fcc_offset);
}

// 1: FCC0 & !FCC1
static inline void gen_op_eval_fbl(TCGv dst, TCGv src,
                                    unsigned int fcc_offset)
{
    gen_mov_reg_FCC0(dst, src, fcc_offset);
    gen_mov_reg_FCC1(cpu_tmp0, src, fcc_offset);
    tcg_gen_xori_tl(cpu_tmp0, cpu_tmp0, 0x1);
    tcg_gen_and_tl(dst, dst, cpu_tmp0);
}

// 2 or 3: FCC1
static inline void gen_op_eval_fbug(TCGv dst, TCGv src,
                                    unsigned int fcc_offset)
{
    gen_mov_reg_FCC1(dst, src, fcc_offset);
}

// 2: !FCC0 & FCC1
static inline void gen_op_eval_fbg(TCGv dst, TCGv src,
                                    unsigned int fcc_offset)
{
    gen_mov_reg_FCC0(dst, src, fcc_offset);
    tcg_gen_xori_tl(dst, dst, 0x1);
    gen_mov_reg_FCC1(cpu_tmp0, src, fcc_offset);
    tcg_gen_and_tl(dst, dst, cpu_tmp0);
}

// 3: FCC0 & FCC1
static inline void gen_op_eval_fbu(TCGv dst, TCGv src,
                                    unsigned int fcc_offset)
{
    gen_mov_reg_FCC0(dst, src, fcc_offset);
    gen_mov_reg_FCC1(cpu_tmp0, src, fcc_offset);
    tcg_gen_and_tl(dst, dst, cpu_tmp0);
}

// 0: !(FCC0 | FCC1)
static inline void gen_op_eval_fbe(TCGv dst, TCGv src,
                                    unsigned int fcc_offset)
{
    gen_mov_reg_FCC0(dst, src, fcc_offset);
    gen_mov_reg_FCC1(cpu_tmp0, src, fcc_offset);
    tcg_gen_or_tl(dst, dst, cpu_tmp0);
    tcg_gen_xori_tl(dst, dst, 0x1);
}

// 0 or 3: !(FCC0 ^ FCC1)
static inline void gen_op_eval_fbue(TCGv dst, TCGv src,
                                    unsigned int fcc_offset)
{
    gen_mov_reg_FCC0(dst, src, fcc_offset);
    gen_mov_reg_FCC1(cpu_tmp0, src, fcc_offset);
    tcg_gen_xor_tl(dst, dst, cpu_tmp0);
    tcg_gen_xori_tl(dst, dst, 0x1);
}

// 0 or 2: !FCC0
static inline void gen_op_eval_fbge(TCGv dst, TCGv src,
                                    unsigned int fcc_offset)
{
    gen_mov_reg_FCC0(dst, src, fcc_offset);
    tcg_gen_xori_tl(dst, dst, 0x1);
}

// !1: !(FCC0 & !FCC1)
static inline void gen_op_eval_fbuge(TCGv dst, TCGv src,
                                    unsigned int fcc_offset)
{
    gen_mov_reg_FCC0(dst, src, fcc_offset);
    gen_mov_reg_FCC1(cpu_tmp0, src, fcc_offset);
    tcg_gen_xori_tl(cpu_tmp0, cpu_tmp0, 0x1);
    tcg_gen_and_tl(dst, dst, cpu_tmp0);
    tcg_gen_xori_tl(dst, dst, 0x1);
}

// 0 or 1: !FCC1
static inline void gen_op_eval_fble(TCGv dst, TCGv src,
                                    unsigned int fcc_offset)
{
    gen_mov_reg_FCC1(dst, src, fcc_offset);
    tcg_gen_xori_tl(dst, dst, 0x1);
}

// !2: !(!FCC0 & FCC1)
static inline void gen_op_eval_fbule(TCGv dst, TCGv src,
                                    unsigned int fcc_offset)
{
    gen_mov_reg_FCC0(dst, src, fcc_offset);
    tcg_gen_xori_tl(dst, dst, 0x1);
    gen_mov_reg_FCC1(cpu_tmp0, src, fcc_offset);
    tcg_gen_and_tl(dst, dst, cpu_tmp0);
    tcg_gen_xori_tl(dst, dst, 0x1);
}

// !3: !(FCC0 & FCC1)
static inline void gen_op_eval_fbo(TCGv dst, TCGv src,
                                    unsigned int fcc_offset)
{
    gen_mov_reg_FCC0(dst, src, fcc_offset);
    gen_mov_reg_FCC1(cpu_tmp0, src, fcc_offset);
    tcg_gen_and_tl(dst, dst, cpu_tmp0);
    tcg_gen_xori_tl(dst, dst, 0x1);
}

static inline void gen_branch2(DisasContext *dc, target_ulong pc1,
                               target_ulong pc2, TCGv r_cond)
{
    int l1;

    l1 = gen_new_label();

    tcg_gen_brcondi_tl(TCG_COND_EQ, r_cond, 0, l1);

    gen_goto_tb(dc, 0, pc1, pc1 + 4);

    gen_set_label(l1);
    gen_goto_tb(dc, 1, pc2, pc2 + 4);
}

static inline void gen_branch_a(DisasContext *dc, target_ulong pc1,
                                target_ulong pc2, TCGv r_cond)
{
    int l1;

    l1 = gen_new_label();

    tcg_gen_brcondi_tl(TCG_COND_EQ, r_cond, 0, l1);

    gen_goto_tb(dc, 0, pc2, pc1);

    gen_set_label(l1);
    gen_goto_tb(dc, 1, pc2 + 4, pc2 + 8);
}

static inline void gen_generic_branch(target_ulong npc1, target_ulong npc2,
                                      TCGv r_cond)
{
    int l1, l2;

    l1 = gen_new_label();
    l2 = gen_new_label();

    tcg_gen_brcondi_tl(TCG_COND_EQ, r_cond, 0, l1);

    tcg_gen_movi_tl(cpu_npc, npc1);
    tcg_gen_br(l2);

    gen_set_label(l1);
    tcg_gen_movi_tl(cpu_npc, npc2);
    gen_set_label(l2);
}

/* call this function before using the condition register as it may
   have been set for a jump */
static inline void flush_cond(DisasContext *dc, TCGv cond)
{
    if (dc->npc == JUMP_PC) {
        gen_generic_branch(dc->jump_pc[0], dc->jump_pc[1], cond);
        dc->npc = DYNAMIC_PC;
    }
}

static inline void save_npc(DisasContext *dc, TCGv cond)
{
    if (dc->npc == JUMP_PC) {
        gen_generic_branch(dc->jump_pc[0], dc->jump_pc[1], cond);
        dc->npc = DYNAMIC_PC;
    } else if (dc->npc != DYNAMIC_PC) {
        tcg_gen_movi_tl(cpu_npc, dc->npc);
    }
}

static inline void save_state(DisasContext *dc, TCGv cond)
{
    tcg_gen_movi_tl(cpu_pc, dc->pc);
    /* flush pending conditional evaluations before exposing cpu state */
    if (dc->cc_op != CC_OP_FLAGS) {
        dc->cc_op = CC_OP_FLAGS;
        gen_helper_compute_psr();
    }
    save_npc(dc, cond);
}

static inline void gen_mov_pc_npc(DisasContext *dc, TCGv cond)
{
    if (dc->npc == JUMP_PC) {
        gen_generic_branch(dc->jump_pc[0], dc->jump_pc[1], cond);
        tcg_gen_mov_tl(cpu_pc, cpu_npc);
        dc->pc = DYNAMIC_PC;
    } else if (dc->npc == DYNAMIC_PC) {
        tcg_gen_mov_tl(cpu_pc, cpu_npc);
        dc->pc = DYNAMIC_PC;
    } else {
        dc->pc = dc->npc;
    }
}

static inline void gen_op_next_insn(void)
{
    tcg_gen_mov_tl(cpu_pc, cpu_npc);
    tcg_gen_addi_tl(cpu_npc, cpu_npc, 4);
}

static inline void gen_cond(TCGv r_dst, unsigned int cc, unsigned int cond,
                            DisasContext *dc)
{
    TCGv_i32 r_src;

    r_src = cpu_psr;
    switch (dc->cc_op) {
    case CC_OP_FLAGS:
        break;
    default:
        gen_helper_compute_psr();
        dc->cc_op = CC_OP_FLAGS;
        break;
    }
    switch (cond) {
    case 0x0:
        gen_op_eval_bn(r_dst);
        break;
    case 0x1:
        gen_op_eval_be(r_dst, r_src);
        break;
    case 0x2:
        gen_op_eval_ble(r_dst, r_src);
        break;
    case 0x3:
        gen_op_eval_bl(r_dst, r_src);
        break;
    case 0x4:
        gen_op_eval_bleu(r_dst, r_src);
        break;
    case 0x5:
        gen_op_eval_bcs(r_dst, r_src);
        break;
    case 0x6:
        gen_op_eval_bneg(r_dst, r_src);
        break;
    case 0x7:
        gen_op_eval_bvs(r_dst, r_src);
        break;
    case 0x8:
        gen_op_eval_ba(r_dst);
        break;
    case 0x9:
        gen_op_eval_bne(r_dst, r_src);
        break;
    case 0xa:
        gen_op_eval_bg(r_dst, r_src);
        break;
    case 0xb:
        gen_op_eval_bge(r_dst, r_src);
        break;
    case 0xc:
        gen_op_eval_bgu(r_dst, r_src);
        break;
    case 0xd:
        gen_op_eval_bcc(r_dst, r_src);
        break;
    case 0xe:
        gen_op_eval_bpos(r_dst, r_src);
        break;
    case 0xf:
        gen_op_eval_bvc(r_dst, r_src);
        break;
    }
}

static inline void gen_fcond(TCGv r_dst, unsigned int cc, unsigned int cond)
{
    unsigned int offset;

    switch (cc) {
    default:
    case 0x0:
        offset = 0;
        break;
    case 0x1:
        offset = 32 - 10;
        break;
    case 0x2:
        offset = 34 - 10;
        break;
    case 0x3:
        offset = 36 - 10;
        break;
    }

    switch (cond) {
    case 0x0:
        gen_op_eval_bn(r_dst);
        break;
    case 0x1:
        gen_op_eval_fbne(r_dst, cpu_fsr, offset);
        break;
    case 0x2:
        gen_op_eval_fblg(r_dst, cpu_fsr, offset);
        break;
    case 0x3:
        gen_op_eval_fbul(r_dst, cpu_fsr, offset);
        break;
    case 0x4:
        gen_op_eval_fbl(r_dst, cpu_fsr, offset);
        break;
    case 0x5:
        gen_op_eval_fbug(r_dst, cpu_fsr, offset);
        break;
    case 0x6:
        gen_op_eval_fbg(r_dst, cpu_fsr, offset);
        break;
    case 0x7:
        gen_op_eval_fbu(r_dst, cpu_fsr, offset);
        break;
    case 0x8:
        gen_op_eval_ba(r_dst);
        break;
    case 0x9:
        gen_op_eval_fbe(r_dst, cpu_fsr, offset);
        break;
    case 0xa:
        gen_op_eval_fbue(r_dst, cpu_fsr, offset);
        break;
    case 0xb:
        gen_op_eval_fbge(r_dst, cpu_fsr, offset);
        break;
    case 0xc:
        gen_op_eval_fbuge(r_dst, cpu_fsr, offset);
        break;
    case 0xd:
        gen_op_eval_fble(r_dst, cpu_fsr, offset);
        break;
    case 0xe:
        gen_op_eval_fbule(r_dst, cpu_fsr, offset);
        break;
    case 0xf:
        gen_op_eval_fbo(r_dst, cpu_fsr, offset);
        break;
    }
}

/* XXX: potentially incorrect if dynamic npc */
static void do_branch(DisasContext *dc, int32_t offset, uint32_t insn, int cc,
                      TCGv r_cond)
{
    unsigned int cond = GET_FIELD(insn, 3, 6), a = (insn & (1 << 29));
    target_ulong target = dc->pc + offset;

    if (cond == 0x0) {
        /* unconditional not taken */
        if (a) {
            dc->pc = dc->npc + 4;
            dc->npc = dc->pc + 4;
        } else {
            dc->pc = dc->npc;
            dc->npc = dc->pc + 4;
        }
    } else if (cond == 0x8) {
        /* unconditional taken */
        if (a) {
            dc->pc = target;
            dc->npc = dc->pc + 4;
        } else {
            dc->pc = dc->npc;
            dc->npc = target;
            tcg_gen_mov_tl(cpu_pc, cpu_npc);
        }
    } else {
        flush_cond(dc, r_cond);
        gen_cond(r_cond, cc, cond, dc);
        if (a) {
            gen_branch_a(dc, target, dc->npc, r_cond);
            dc->is_br = 1;
        } else {
            dc->pc = dc->npc;
            dc->jump_pc[0] = target;
            dc->jump_pc[1] = dc->npc + 4;
            dc->npc = JUMP_PC;
        }
    }
}

/* XXX: potentially incorrect if dynamic npc */
static void do_fbranch(DisasContext *dc, int32_t offset, uint32_t insn, int cc,
                      TCGv r_cond)
{
    unsigned int cond = GET_FIELD(insn, 3, 6), a = (insn & (1 << 29));
    target_ulong target = dc->pc + offset;

    if (cond == 0x0) {
        /* unconditional not taken */
        if (a) {
            dc->pc = dc->npc + 4;
            dc->npc = dc->pc + 4;
        } else {
            dc->pc = dc->npc;
            dc->npc = dc->pc + 4;
        }
    } else if (cond == 0x8) {
        /* unconditional taken */
        if (a) {
            dc->pc = target;
            dc->npc = dc->pc + 4;
        } else {
            dc->pc = dc->npc;
            dc->npc = target;
            tcg_gen_mov_tl(cpu_pc, cpu_npc);
        }
    } else {
        flush_cond(dc, r_cond);
        gen_fcond(r_cond, cc, cond);
        if (a) {
            gen_branch_a(dc, target, dc->npc, r_cond);
            dc->is_br = 1;
        } else {
            dc->pc = dc->npc;
            dc->jump_pc[0] = target;
            dc->jump_pc[1] = dc->npc + 4;
            dc->npc = JUMP_PC;
        }
    }
}

static inline void gen_op_fcmps(int fccno, TCGv r_rs1, TCGv r_rs2)
{
    gen_helper_fcmps(r_rs1, r_rs2);
}

static inline void gen_op_fcmpd(int fccno)
{
    gen_helper_fcmpd();
}

static inline void gen_op_fcmpq(int fccno)
{
    gen_helper_fcmpq();
}

static inline void gen_op_fcmpes(int fccno, TCGv r_rs1, TCGv r_rs2)
{
    gen_helper_fcmpes(r_rs1, r_rs2);
}

static inline void gen_op_fcmped(int fccno)
{
    gen_helper_fcmped();
}

static inline void gen_op_fcmpeq(int fccno)
{
    gen_helper_fcmpeq();
}

static inline void gen_op_fpexception_im(int fsr_flags)
{
    TCGv_i32 r_const;

    tcg_gen_andi_tl(cpu_fsr, cpu_fsr, FSR_FTT_NMASK);
    tcg_gen_ori_tl(cpu_fsr, cpu_fsr, fsr_flags);
    r_const = tcg_const_i32(TT_FP_EXCP);
    gen_helper_raise_exception(r_const);
    tcg_temp_free_i32(r_const);
}

static int gen_trap_ifnofpu(DisasContext *dc, TCGv r_cond)
{
    if (!dc->fpu_enabled) {
        TCGv_i32 r_const;

        save_state(dc, r_cond);
        r_const = tcg_const_i32(TT_NFPU_INSN);
        gen_helper_raise_exception(r_const);
        tcg_temp_free_i32(r_const);
        dc->is_br = 1;
        return 1;
    }
    return 0;
}

static inline void gen_op_clear_ieee_excp_and_FTT(void)
{
    tcg_gen_andi_tl(cpu_fsr, cpu_fsr, FSR_FTT_CEXC_NMASK);
}

static inline void gen_clear_float_exceptions(void)
{
    gen_helper_clear_float_exceptions();
}

/* asi moves */
static inline void gen_ld_asi(TCGv dst, TCGv addr, int insn, int size,
                              int sign)
{
    TCGv_i32 r_asi, r_size, r_sign;

    r_asi = tcg_const_i32(GET_FIELD(insn, 19, 26));
    r_size = tcg_const_i32(size);
    r_sign = tcg_const_i32(sign);
    gen_helper_ld_asi(cpu_tmp64, addr, r_asi, r_size, r_sign);
    tcg_temp_free(r_sign);
    tcg_temp_free(r_size);
    tcg_temp_free(r_asi);
    tcg_gen_trunc_i64_tl(dst, cpu_tmp64);
}

static inline void gen_st_asi(TCGv src, TCGv addr, int insn, int size)
{
    TCGv_i32 r_asi, r_size;

    tcg_gen_extu_tl_i64(cpu_tmp64, src);
    r_asi = tcg_const_i32(GET_FIELD(insn, 19, 26));
    r_size = tcg_const_i32(size);
    gen_helper_st_asi(addr, cpu_tmp64, r_asi, r_size);
    tcg_temp_free(r_size);
    tcg_temp_free(r_asi);
}

static inline void gen_swap_asi(TCGv dst, TCGv addr, int insn)
{
    TCGv_i32 r_asi, r_size, r_sign;
    TCGv_i64 r_val;

    r_asi = tcg_const_i32(GET_FIELD(insn, 19, 26));
    r_size = tcg_const_i32(4);
    r_sign = tcg_const_i32(0);
    gen_helper_ld_asi(cpu_tmp64, addr, r_asi, r_size, r_sign);
    tcg_temp_free(r_sign);
    r_val = tcg_temp_new_i64();
    tcg_gen_extu_tl_i64(r_val, dst);
    gen_helper_st_asi(addr, r_val, r_asi, r_size);
    tcg_temp_free_i64(r_val);
    tcg_temp_free(r_size);
    tcg_temp_free(r_asi);
    tcg_gen_trunc_i64_tl(dst, cpu_tmp64);
}

static inline void gen_ldda_asi(TCGv hi, TCGv addr, int insn, int rd)
{
    TCGv_i32 r_asi, r_size, r_sign;

    r_asi = tcg_const_i32(GET_FIELD(insn, 19, 26));
    r_size = tcg_const_i32(8);
    r_sign = tcg_const_i32(0);
    gen_helper_ld_asi(cpu_tmp64, addr, r_asi, r_size, r_sign);
    tcg_temp_free(r_sign);
    tcg_temp_free(r_size);
    tcg_temp_free(r_asi);
    tcg_gen_trunc_i64_tl(cpu_tmp0, cpu_tmp64);
    gen_movl_TN_reg(rd + 1, cpu_tmp0);
    tcg_gen_shri_i64(cpu_tmp64, cpu_tmp64, 32);
    tcg_gen_trunc_i64_tl(hi, cpu_tmp64);
    gen_movl_TN_reg(rd, hi);
}

static inline void gen_stda_asi(TCGv hi, TCGv addr, int insn, int rd)
{
    TCGv_i32 r_asi, r_size;

    gen_movl_reg_TN(rd + 1, cpu_tmp0);
    tcg_gen_concat_tl_i64(cpu_tmp64, cpu_tmp0, hi);
    r_asi = tcg_const_i32(GET_FIELD(insn, 19, 26));
    r_size = tcg_const_i32(8);
    gen_helper_st_asi(addr, cpu_tmp64, r_asi, r_size);
    tcg_temp_free(r_size);
    tcg_temp_free(r_asi);
}

static inline void gen_ldstub_asi(TCGv dst, TCGv addr, int insn)
{
    TCGv_i64 r_val;
    TCGv_i32 r_asi, r_size;

    gen_ld_asi(dst, addr, insn, 1, 0);

    r_val = tcg_const_i64(0xffULL);
    r_asi = tcg_const_i32(GET_FIELD(insn, 19, 26));
    r_size = tcg_const_i32(1);
    gen_helper_st_asi(addr, r_val, r_asi, r_size);
    tcg_temp_free_i32(r_size);
    tcg_temp_free_i32(r_asi);
    tcg_temp_free_i64(r_val);
}

static inline TCGv get_src1(unsigned int insn, TCGv def)
{
    TCGv r_rs1 = def;
    unsigned int rs1;

    rs1 = GET_FIELD(insn, 13, 17);
    if (rs1 == 0) {
        tcg_gen_movi_tl(def, 0);
    } else if (rs1 < 8) {
        r_rs1 = cpu_gregs[rs1];
    } else {
        tcg_gen_ld_tl(def, cpu_regwptr, (rs1 - 8) * sizeof(target_ulong));
    }
    return r_rs1;
}

static inline TCGv get_src2(unsigned int insn, TCGv def)
{
    TCGv r_rs2 = def;

    if (IS_IMM) { /* immediate */
        target_long simm = GET_FIELDs(insn, 19, 31);
        tcg_gen_movi_tl(def, simm);
    } else { /* register */
        unsigned int rs2 = GET_FIELD(insn, 27, 31);
        if (rs2 == 0) {
            tcg_gen_movi_tl(def, 0);
        } else if (rs2 < 8) {
            r_rs2 = cpu_gregs[rs2];
        } else {
            tcg_gen_ld_tl(def, cpu_regwptr, (rs2 - 8) * sizeof(target_ulong));
        }
    }
    return r_rs2;
}

<<<<<<< HEAD
=======
#ifdef TARGET_SPARC64
static inline void gen_load_trap_state_at_tl(TCGv_ptr r_tsptr, TCGv_ptr cpu_env)
{
    TCGv_i32 r_tl = tcg_temp_new_i32();

    /* load env->tl into r_tl */
    tcg_gen_ld_i32(r_tl, cpu_env, offsetof(CPUState, tl));

    /* tl = [0 ... MAXTL_MASK] where MAXTL_MASK must be power of 2 */
    tcg_gen_andi_i32(r_tl, r_tl, MAXTL_MASK);

    /* calculate offset to current trap state from env->ts, reuse r_tl */
    tcg_gen_muli_i32(r_tl, r_tl, sizeof (trap_state));
    tcg_gen_addi_ptr(r_tsptr, cpu_env, offsetof(CPUState, ts));

    /* tsptr = env->ts[env->tl & MAXTL_MASK] */
    {
        TCGv_ptr r_tl_tmp = tcg_temp_new_ptr();
        tcg_gen_ext_i32_ptr(r_tl_tmp, r_tl);
        tcg_gen_add_ptr(r_tsptr, r_tsptr, r_tl_tmp);
        tcg_temp_free_ptr(r_tl_tmp);
    }

    tcg_temp_free_i32(r_tl);
}
#endif

>>>>>>> 7a25aa6d
#define CHECK_IU_FEATURE(dc, FEATURE)                      \
    if (!((dc)->def->features & CPU_FEATURE_ ## FEATURE))  \
        goto illegal_insn;
#define CHECK_FPU_FEATURE(dc, FEATURE)                     \
    if (!((dc)->def->features & CPU_FEATURE_ ## FEATURE))  \
        goto nfpu_insn;

/* before an instruction, dc->pc must be static */
static void disas_sparc_insn(DisasContext * dc)
{
    unsigned int insn, opc, rs1, rs2, rd;
    TCGv cpu_src1, cpu_src2, cpu_tmp1, cpu_tmp2;
    target_long simm;

    insn = ldl_code(dc->pc);
    opc = GET_FIELD(insn, 0, 1);

    rd = GET_FIELD(insn, 2, 6);

    cpu_tmp1 = cpu_src1 = tcg_temp_new();
    cpu_tmp2 = cpu_src2 = tcg_temp_new();

    switch (opc) {
    case 0:                     /* branches/sethi */
        {
            unsigned int xop = GET_FIELD(insn, 7, 9);
            int32_t target;
            switch (xop) {
            case 0x7:           /* CBN+x */
                {
                    goto ncp_insn;
                }
            case 0x2:           /* BN+x */
                {
                    target = GET_FIELD(insn, 10, 31);
                    target = sign_extend(target, 22);
                    target <<= 2;
                    do_branch(dc, target, insn, 0, cpu_cond);
                    goto jmp_insn;
                }
            case 0x6:           /* FBN+x */
                {
                    if (gen_trap_ifnofpu(dc, cpu_cond))
                        goto jmp_insn;
                    target = GET_FIELD(insn, 10, 31);
                    target = sign_extend(target, 22);
                    target <<= 2;
                    do_fbranch(dc, target, insn, 0, cpu_cond);
                    goto jmp_insn;
                }
            case 0x4:           /* SETHI */
                if (rd) { // nop
                    uint32_t value = GET_FIELD(insn, 10, 31);
                    TCGv r_const;

                    r_const = tcg_const_tl(value << 10);
                    gen_movl_TN_reg(rd, r_const);
                    tcg_temp_free(r_const);
                }
                break;
            case 0x0:           /* UNIMPL */
            default:
                goto illegal_insn;
            }
            break;
        }
        break;
    case 1:                     /*CALL*/
        {
            target_long target = GET_FIELDs(insn, 2, 31) << 2;
            TCGv r_const;

            r_const = tcg_const_tl(dc->pc);
            gen_movl_TN_reg(15, r_const);
            tcg_temp_free(r_const);
            target += dc->pc;
            gen_mov_pc_npc(dc, cpu_cond);
            dc->npc = target;
        }
        goto jmp_insn;
    case 2:                     /* FPU & Logical Operations */
        {
            unsigned int xop = GET_FIELD(insn, 7, 12);
            if (xop == 0x3a) {  /* generate trap */
                int cond;

                cpu_src1 = get_src1(insn, cpu_src1);
                if (IS_IMM) {
                    rs2 = GET_FIELD(insn, 25, 31);
                    tcg_gen_addi_tl(cpu_dst, cpu_src1, rs2);
                } else {
                    rs2 = GET_FIELD(insn, 27, 31);
                    if (rs2 != 0) {
                        gen_movl_reg_TN(rs2, cpu_src2);
                        tcg_gen_add_tl(cpu_dst, cpu_src1, cpu_src2);
                    } else
                        tcg_gen_mov_tl(cpu_dst, cpu_src1);
                }

                cond = GET_FIELD(insn, 3, 6);
                if (cond == 0x8) { /* Trap Always */
                    save_state(dc, cpu_cond);
                    if ((dc->def->features & CPU_FEATURE_HYPV) &&
                        supervisor(dc))
                        tcg_gen_andi_tl(cpu_dst, cpu_dst, UA2005_HTRAP_MASK);
                    else
                        tcg_gen_andi_tl(cpu_dst, cpu_dst, V8_TRAP_MASK);
                    tcg_gen_addi_tl(cpu_dst, cpu_dst, TT_TRAP);
                    tcg_gen_trunc_tl_i32(cpu_tmp32, cpu_dst);

		    gen_helper_raise_exception(cpu_tmp32);

                } else if (cond != 0) {
                    TCGv r_cond = tcg_temp_new();
                    int l1;
                    save_state(dc, cpu_cond);
                    gen_cond(r_cond, 0, cond, dc);
                    l1 = gen_new_label();
                    tcg_gen_brcondi_tl(TCG_COND_EQ, r_cond, 0, l1);

                    if ((dc->def->features & CPU_FEATURE_HYPV) &&
                        supervisor(dc))
                        tcg_gen_andi_tl(cpu_dst, cpu_dst, UA2005_HTRAP_MASK);
                    else
                        tcg_gen_andi_tl(cpu_dst, cpu_dst, V8_TRAP_MASK);
                    tcg_gen_addi_tl(cpu_dst, cpu_dst, TT_TRAP);
                    tcg_gen_trunc_tl_i32(cpu_tmp32, cpu_dst);
                    gen_helper_raise_exception(cpu_tmp32);

                    gen_set_label(l1);
                    tcg_temp_free(r_cond);
                }
                gen_op_next_insn();
                tcg_gen_exit_tb(0);
                dc->is_br = 1;
                goto jmp_insn;
            } else if (xop == 0x28) {
                rs1 = GET_FIELD(insn, 13, 17);
                switch(rs1) {
                case 0: /* rdy */
                case 0x01 ... 0x0e: /* undefined in the SPARCv8
                                       manual, rdy on the microSPARC
                                       II */
                case 0x0f:          /* stbar in the SPARCv8 manual,
                                       rdy on the microSPARC II */
                case 0x10 ... 0x1f: /* implementation-dependent in the
                                       SPARCv8 manual, rdy on the
                                       microSPARC II */
		    /* RDASR %asr16-31 for a Leon3 processor */
		    /* Gaisler Research is assigned number 15 (0xF) */
		    /* as SPARC implementor’s identification. */
		    /* This value is hard-coded into bits 31:28 */
		    /* in the %psr register. */
		    /* The version number for LEON3 is 3, which */
		    /* is hardcoded in to bits 27:24 of the %psr. */

                    /* For an RDASR instruction with rs1 in the */
                    /* range 16...31, the following are */
                    /* implementation-dependent: the interpretation */
                    /* of bits 13:0 and 29:25 (rd) in the instruction, */
                    /* whether the instruction is privileged or not, */
                    /* and whether the instruction causes an */
                    /* illegal_instruction trap or not. */

                    if(dc->def->iu_version == 0xf3000000 &&
                       dc->def->features & CPU_FEATURE_ASR){
                        if (rs1 > 15 && rs1 < 32) {
                            gen_movl_TN_reg(rd, cpu_asr[rs1 - 16]);
                            break;
                        }
                    }
		    /* rs1 == 0 is RDY */
                    gen_movl_TN_reg(rd, cpu_y);
                    break;
                default:
                    goto illegal_insn;
                }
            } else if (xop == 0x29) { /* rdpsr / UA2005 rdhpr */
                if (!supervisor(dc))
                    goto priv_insn;
                gen_helper_compute_psr();
                dc->cc_op = CC_OP_FLAGS;
                gen_helper_rdpsr(cpu_dst);
                gen_movl_TN_reg(rd, cpu_dst);
                break;
            } else if (xop == 0x2a) { /* rdwim */
                if (!supervisor(dc))
                    goto priv_insn;
<<<<<<< HEAD
=======
#ifdef TARGET_SPARC64
                rs1 = GET_FIELD(insn, 13, 17);
                switch (rs1) {
                case 0: // tpc
                    {
                        TCGv_ptr r_tsptr;

                        r_tsptr = tcg_temp_new_ptr();
                        gen_load_trap_state_at_tl(r_tsptr, cpu_env);
                        tcg_gen_ld_tl(cpu_tmp0, r_tsptr,
                                      offsetof(trap_state, tpc));
                        tcg_temp_free_ptr(r_tsptr);
                    }
                    break;
                case 1: // tnpc
                    {
                        TCGv_ptr r_tsptr;

                        r_tsptr = tcg_temp_new_ptr();
                        gen_load_trap_state_at_tl(r_tsptr, cpu_env);
                        tcg_gen_ld_tl(cpu_tmp0, r_tsptr,
                                      offsetof(trap_state, tnpc));
                        tcg_temp_free_ptr(r_tsptr);
                    }
                    break;
                case 2: // tstate
                    {
                        TCGv_ptr r_tsptr;

                        r_tsptr = tcg_temp_new_ptr();
                        gen_load_trap_state_at_tl(r_tsptr, cpu_env);
                        tcg_gen_ld_tl(cpu_tmp0, r_tsptr,
                                      offsetof(trap_state, tstate));
                        tcg_temp_free_ptr(r_tsptr);
                    }
                    break;
                case 3: // tt
                    {
                        TCGv_ptr r_tsptr;

                        r_tsptr = tcg_temp_new_ptr();
                        gen_load_trap_state_at_tl(r_tsptr, cpu_env);
                        tcg_gen_ld_i32(cpu_tmp32, r_tsptr,
                                       offsetof(trap_state, tt));
                        tcg_temp_free_ptr(r_tsptr);
                        tcg_gen_ext_i32_tl(cpu_tmp0, cpu_tmp32);
                    }
                    break;
                case 4: // tick
                    {
                        TCGv_ptr r_tickptr;

                        r_tickptr = tcg_temp_new_ptr();
                        tcg_gen_ld_ptr(r_tickptr, cpu_env,
                                       offsetof(CPUState, tick));
                        gen_helper_tick_get_count(cpu_tmp0, r_tickptr);
                        gen_movl_TN_reg(rd, cpu_tmp0);
                        tcg_temp_free_ptr(r_tickptr);
                    }
                    break;
                case 5: // tba
                    tcg_gen_mov_tl(cpu_tmp0, cpu_tbr);
                    break;
                case 6: // pstate
                    tcg_gen_ld_i32(cpu_tmp32, cpu_env,
                                   offsetof(CPUState, pstate));
                    tcg_gen_ext_i32_tl(cpu_tmp0, cpu_tmp32);
                    break;
                case 7: // tl
                    tcg_gen_ld_i32(cpu_tmp32, cpu_env,
                                   offsetof(CPUState, tl));
                    tcg_gen_ext_i32_tl(cpu_tmp0, cpu_tmp32);
                    break;
                case 8: // pil
                    tcg_gen_ld_i32(cpu_tmp32, cpu_env,
                                   offsetof(CPUState, psrpil));
                    tcg_gen_ext_i32_tl(cpu_tmp0, cpu_tmp32);
                    break;
                case 9: // cwp
                    gen_helper_rdcwp(cpu_tmp0);
                    break;
                case 10: // cansave
                    tcg_gen_ld_i32(cpu_tmp32, cpu_env,
                                   offsetof(CPUState, cansave));
                    tcg_gen_ext_i32_tl(cpu_tmp0, cpu_tmp32);
                    break;
                case 11: // canrestore
                    tcg_gen_ld_i32(cpu_tmp32, cpu_env,
                                   offsetof(CPUState, canrestore));
                    tcg_gen_ext_i32_tl(cpu_tmp0, cpu_tmp32);
                    break;
                case 12: // cleanwin
                    tcg_gen_ld_i32(cpu_tmp32, cpu_env,
                                   offsetof(CPUState, cleanwin));
                    tcg_gen_ext_i32_tl(cpu_tmp0, cpu_tmp32);
                    break;
                case 13: // otherwin
                    tcg_gen_ld_i32(cpu_tmp32, cpu_env,
                                   offsetof(CPUState, otherwin));
                    tcg_gen_ext_i32_tl(cpu_tmp0, cpu_tmp32);
                    break;
                case 14: // wstate
                    tcg_gen_ld_i32(cpu_tmp32, cpu_env,
                                   offsetof(CPUState, wstate));
                    tcg_gen_ext_i32_tl(cpu_tmp0, cpu_tmp32);
                    break;
                case 16: // UA2005 gl
                    CHECK_IU_FEATURE(dc, GL);
                    tcg_gen_ld_i32(cpu_tmp32, cpu_env,
                                   offsetof(CPUState, gl));
                    tcg_gen_ext_i32_tl(cpu_tmp0, cpu_tmp32);
                    break;
                case 26: // UA2005 strand status
                    CHECK_IU_FEATURE(dc, HYPV);
                    if (!hypervisor(dc))
                        goto priv_insn;
                    tcg_gen_mov_tl(cpu_tmp0, cpu_ssr);
                    break;
                case 31: // ver
                    tcg_gen_mov_tl(cpu_tmp0, cpu_ver);
                    break;
                case 15: // fq
                default:
                    goto illegal_insn;
                }
#else
>>>>>>> 7a25aa6d
                tcg_gen_ext_i32_tl(cpu_tmp0, cpu_wim);
                gen_movl_TN_reg(rd, cpu_tmp0);
                break;
            } else if (xop == 0x2b) { /* rdtbr */
                if (!supervisor(dc))
                    goto priv_insn;
                gen_movl_TN_reg(rd, cpu_tbr);
                break;
            } else if (xop == 0x34) {   /* FPU Operations */
                if (gen_trap_ifnofpu(dc, cpu_cond))
                    goto jmp_insn;
                gen_op_clear_ieee_excp_and_FTT();
                rs1 = GET_FIELD(insn, 13, 17);
                rs2 = GET_FIELD(insn, 27, 31);
                xop = GET_FIELD(insn, 18, 26);
                save_state(dc, cpu_cond);
                switch (xop) {
                case 0x1: /* fmovs */
                    tcg_gen_mov_i32(cpu_fpr[rd], cpu_fpr[rs2]);
                    break;
                case 0x5: /* fnegs */
                    gen_helper_fnegs(cpu_fpr[rd], cpu_fpr[rs2]);
                    break;
                case 0x9: /* fabss */
                    gen_helper_fabss(cpu_fpr[rd], cpu_fpr[rs2]);
                    break;
                case 0x29: /* fsqrts */
                    CHECK_FPU_FEATURE(dc, FSQRT);
                    gen_clear_float_exceptions();
                    gen_helper_fsqrts(cpu_tmp32, cpu_fpr[rs2]);
                    gen_helper_check_ieee_exceptions();
                    tcg_gen_mov_i32(cpu_fpr[rd], cpu_tmp32);
                    break;
                case 0x2a: /* fsqrtd */
                    CHECK_FPU_FEATURE(dc, FSQRT);
                    gen_op_load_fpr_DT1(DFPREG(rs2));
                    gen_clear_float_exceptions();
                    gen_helper_fsqrtd();
                    gen_helper_check_ieee_exceptions();
                    gen_op_store_DT0_fpr(DFPREG(rd));
                    break;
                case 0x2b: /* fsqrtq */
                    CHECK_FPU_FEATURE(dc, FLOAT128);
                    gen_op_load_fpr_QT1(QFPREG(rs2));
                    gen_clear_float_exceptions();
                    gen_helper_fsqrtq();
                    gen_helper_check_ieee_exceptions();
                    gen_op_store_QT0_fpr(QFPREG(rd));
                    break;
                case 0x41: /* fadds */
                    gen_clear_float_exceptions();
                    gen_helper_fadds(cpu_tmp32, cpu_fpr[rs1], cpu_fpr[rs2]);
                    gen_helper_check_ieee_exceptions();
                    tcg_gen_mov_i32(cpu_fpr[rd], cpu_tmp32);
                    break;
                case 0x42: /* faddd */
                    gen_op_load_fpr_DT0(DFPREG(rs1));
                    gen_op_load_fpr_DT1(DFPREG(rs2));
                    gen_clear_float_exceptions();
                    gen_helper_faddd();
                    gen_helper_check_ieee_exceptions();
                    gen_op_store_DT0_fpr(DFPREG(rd));
                    break;
                case 0x43: /* faddq */
                    CHECK_FPU_FEATURE(dc, FLOAT128);
                    gen_op_load_fpr_QT0(QFPREG(rs1));
                    gen_op_load_fpr_QT1(QFPREG(rs2));
                    gen_clear_float_exceptions();
                    gen_helper_faddq();
                    gen_helper_check_ieee_exceptions();
                    gen_op_store_QT0_fpr(QFPREG(rd));
                    break;
                case 0x45: /* fsubs */
                    gen_clear_float_exceptions();
                    gen_helper_fsubs(cpu_tmp32, cpu_fpr[rs1], cpu_fpr[rs2]);
                    gen_helper_check_ieee_exceptions();
                    tcg_gen_mov_i32(cpu_fpr[rd], cpu_tmp32);
                    break;
                case 0x46: /* fsubd */
                    gen_op_load_fpr_DT0(DFPREG(rs1));
                    gen_op_load_fpr_DT1(DFPREG(rs2));
                    gen_clear_float_exceptions();
                    gen_helper_fsubd();
                    gen_helper_check_ieee_exceptions();
                    gen_op_store_DT0_fpr(DFPREG(rd));
                    break;
                case 0x47: /* fsubq */
                    CHECK_FPU_FEATURE(dc, FLOAT128);
                    gen_op_load_fpr_QT0(QFPREG(rs1));
                    gen_op_load_fpr_QT1(QFPREG(rs2));
                    gen_clear_float_exceptions();
                    gen_helper_fsubq();
                    gen_helper_check_ieee_exceptions();
                    gen_op_store_QT0_fpr(QFPREG(rd));
                    break;
                case 0x49: /* fmuls */
                    CHECK_FPU_FEATURE(dc, FMUL);
                    gen_clear_float_exceptions();
                    gen_helper_fmuls(cpu_tmp32, cpu_fpr[rs1], cpu_fpr[rs2]);
                    gen_helper_check_ieee_exceptions();
                    tcg_gen_mov_i32(cpu_fpr[rd], cpu_tmp32);
                    break;
                case 0x4a: /* fmuld */
                    CHECK_FPU_FEATURE(dc, FMUL);
                    gen_op_load_fpr_DT0(DFPREG(rs1));
                    gen_op_load_fpr_DT1(DFPREG(rs2));
                    gen_clear_float_exceptions();
                    gen_helper_fmuld();
                    gen_helper_check_ieee_exceptions();
                    gen_op_store_DT0_fpr(DFPREG(rd));
                    break;
                case 0x4b: /* fmulq */
                    CHECK_FPU_FEATURE(dc, FLOAT128);
                    CHECK_FPU_FEATURE(dc, FMUL);
                    gen_op_load_fpr_QT0(QFPREG(rs1));
                    gen_op_load_fpr_QT1(QFPREG(rs2));
                    gen_clear_float_exceptions();
                    gen_helper_fmulq();
                    gen_helper_check_ieee_exceptions();
                    gen_op_store_QT0_fpr(QFPREG(rd));
                    break;
                case 0x4d: /* fdivs */
                    gen_clear_float_exceptions();
                    gen_helper_fdivs(cpu_tmp32, cpu_fpr[rs1], cpu_fpr[rs2]);
                    gen_helper_check_ieee_exceptions();
                    tcg_gen_mov_i32(cpu_fpr[rd], cpu_tmp32);
                    break;
                case 0x4e: /* fdivd */
                    gen_op_load_fpr_DT0(DFPREG(rs1));
                    gen_op_load_fpr_DT1(DFPREG(rs2));
                    gen_clear_float_exceptions();
                    gen_helper_fdivd();
                    gen_helper_check_ieee_exceptions();
                    gen_op_store_DT0_fpr(DFPREG(rd));
                    break;
                case 0x4f: /* fdivq */
                    CHECK_FPU_FEATURE(dc, FLOAT128);
                    gen_op_load_fpr_QT0(QFPREG(rs1));
                    gen_op_load_fpr_QT1(QFPREG(rs2));
                    gen_clear_float_exceptions();
                    gen_helper_fdivq();
                    gen_helper_check_ieee_exceptions();
                    gen_op_store_QT0_fpr(QFPREG(rd));
                    break;
                case 0x69: /* fsmuld */
                    CHECK_FPU_FEATURE(dc, FSMULD);
                    gen_clear_float_exceptions();
                    gen_helper_fsmuld(cpu_fpr[rs1], cpu_fpr[rs2]);
                    gen_helper_check_ieee_exceptions();
                    gen_op_store_DT0_fpr(DFPREG(rd));
                    break;
                case 0x6e: /* fdmulq */
                    CHECK_FPU_FEATURE(dc, FLOAT128);
                    gen_op_load_fpr_DT0(DFPREG(rs1));
                    gen_op_load_fpr_DT1(DFPREG(rs2));
                    gen_clear_float_exceptions();
                    gen_helper_fdmulq();
                    gen_helper_check_ieee_exceptions();
                    gen_op_store_QT0_fpr(QFPREG(rd));
                    break;
                case 0xc4: /* fitos */
                    gen_clear_float_exceptions();
                    gen_helper_fitos(cpu_tmp32, cpu_fpr[rs2]);
                    gen_helper_check_ieee_exceptions();
                    tcg_gen_mov_i32(cpu_fpr[rd], cpu_tmp32);
                    break;
                case 0xc6: /* fdtos */
                    gen_op_load_fpr_DT1(DFPREG(rs2));
                    gen_clear_float_exceptions();
                    gen_helper_fdtos(cpu_tmp32);
                    gen_helper_check_ieee_exceptions();
                    tcg_gen_mov_i32(cpu_fpr[rd], cpu_tmp32);
                    break;
                case 0xc7: /* fqtos */
                    CHECK_FPU_FEATURE(dc, FLOAT128);
                    gen_op_load_fpr_QT1(QFPREG(rs2));
                    gen_clear_float_exceptions();
                    gen_helper_fqtos(cpu_tmp32);
                    gen_helper_check_ieee_exceptions();
                    tcg_gen_mov_i32(cpu_fpr[rd], cpu_tmp32);
                    break;
                case 0xc8: /* fitod */
                    gen_helper_fitod(cpu_fpr[rs2]);
                    gen_op_store_DT0_fpr(DFPREG(rd));
                    break;
                case 0xc9: /* fstod */
                    gen_helper_fstod(cpu_fpr[rs2]);
                    gen_op_store_DT0_fpr(DFPREG(rd));
                    break;
                case 0xcb: /* fqtod */
                    CHECK_FPU_FEATURE(dc, FLOAT128);
                    gen_op_load_fpr_QT1(QFPREG(rs2));
                    gen_clear_float_exceptions();
                    gen_helper_fqtod();
                    gen_helper_check_ieee_exceptions();
                    gen_op_store_DT0_fpr(DFPREG(rd));
                    break;
                case 0xcc: /* fitoq */
                    CHECK_FPU_FEATURE(dc, FLOAT128);
                    gen_helper_fitoq(cpu_fpr[rs2]);
                    gen_op_store_QT0_fpr(QFPREG(rd));
                    break;
                case 0xcd: /* fstoq */
                    CHECK_FPU_FEATURE(dc, FLOAT128);
                    gen_helper_fstoq(cpu_fpr[rs2]);
                    gen_op_store_QT0_fpr(QFPREG(rd));
                    break;
                case 0xce: /* fdtoq */
                    CHECK_FPU_FEATURE(dc, FLOAT128);
                    gen_op_load_fpr_DT1(DFPREG(rs2));
                    gen_helper_fdtoq();
                    gen_op_store_QT0_fpr(QFPREG(rd));
                    break;
                case 0xd1: /* fstoi */
                    gen_clear_float_exceptions();
                    gen_helper_fstoi(cpu_tmp32, cpu_fpr[rs2]);
                    gen_helper_check_ieee_exceptions();
                    tcg_gen_mov_i32(cpu_fpr[rd], cpu_tmp32);
                    break;
                case 0xd2: /* fdtoi */
                    gen_op_load_fpr_DT1(DFPREG(rs2));
                    gen_clear_float_exceptions();
                    gen_helper_fdtoi(cpu_tmp32);
                    gen_helper_check_ieee_exceptions();
                    tcg_gen_mov_i32(cpu_fpr[rd], cpu_tmp32);
                    break;
                case 0xd3: /* fqtoi */
                    CHECK_FPU_FEATURE(dc, FLOAT128);
                    gen_op_load_fpr_QT1(QFPREG(rs2));
                    gen_clear_float_exceptions();
                    gen_helper_fqtoi(cpu_tmp32);
                    gen_helper_check_ieee_exceptions();
                    tcg_gen_mov_i32(cpu_fpr[rd], cpu_tmp32);
                    break;
                default:
                    goto illegal_insn;
                }
            } else if (xop == 0x35) {   /* FPU Operations */
                if (gen_trap_ifnofpu(dc, cpu_cond))
                    goto jmp_insn;
                gen_op_clear_ieee_excp_and_FTT();
                rs1 = GET_FIELD(insn, 13, 17);
                rs2 = GET_FIELD(insn, 27, 31);
                xop = GET_FIELD(insn, 18, 26);
                save_state(dc, cpu_cond);
                switch (xop) {
                    case 0x51: /* fcmps */
                        gen_op_fcmps(rd & 3, cpu_fpr[rs1], cpu_fpr[rs2]);
                        break;
                    case 0x52: /* fcmpd */
                        gen_op_load_fpr_DT0(DFPREG(rs1));
                        gen_op_load_fpr_DT1(DFPREG(rs2));
                        gen_op_fcmpd(rd & 3);
                        break;
                    case 0x53: /* fcmpq */
                        CHECK_FPU_FEATURE(dc, FLOAT128);
                        gen_op_load_fpr_QT0(QFPREG(rs1));
                        gen_op_load_fpr_QT1(QFPREG(rs2));
                        gen_op_fcmpq(rd & 3);
                        break;
                    case 0x55: /* fcmpes */
                        gen_op_fcmpes(rd & 3, cpu_fpr[rs1], cpu_fpr[rs2]);
                        break;
                    case 0x56: /* fcmped */
                        gen_op_load_fpr_DT0(DFPREG(rs1));
                        gen_op_load_fpr_DT1(DFPREG(rs2));
                        gen_op_fcmped(rd & 3);
                        break;
                    case 0x57: /* fcmpeq */
                        CHECK_FPU_FEATURE(dc, FLOAT128);
                        gen_op_load_fpr_QT0(QFPREG(rs1));
                        gen_op_load_fpr_QT1(QFPREG(rs2));
                        gen_op_fcmpeq(rd & 3);
                        break;
                    default:
                        goto illegal_insn;
                }
            } else if (xop == 0x2) {
                // clr/mov shortcut

                rs1 = GET_FIELD(insn, 13, 17);
                if (rs1 == 0) {
                    // or %g0, x, y -> mov T0, x; mov y, T0
                    if (IS_IMM) {       /* immediate */
                        TCGv r_const;

                        simm = GET_FIELDs(insn, 19, 31);
                        r_const = tcg_const_tl(simm);
                        gen_movl_TN_reg(rd, r_const);
                        tcg_temp_free(r_const);
                    } else {            /* register */
                        rs2 = GET_FIELD(insn, 27, 31);
                        gen_movl_reg_TN(rs2, cpu_dst);
                        gen_movl_TN_reg(rd, cpu_dst);
                    }
                } else {
                    cpu_src1 = get_src1(insn, cpu_src1);
                    if (IS_IMM) {       /* immediate */
                        simm = GET_FIELDs(insn, 19, 31);
                        tcg_gen_ori_tl(cpu_dst, cpu_src1, simm);
                        gen_movl_TN_reg(rd, cpu_dst);
                    } else {            /* register */
                        // or x, %g0, y -> mov T1, x; mov y, T1
                        rs2 = GET_FIELD(insn, 27, 31);
                        if (rs2 != 0) {
                            gen_movl_reg_TN(rs2, cpu_src2);
                            tcg_gen_or_tl(cpu_dst, cpu_src1, cpu_src2);
                            gen_movl_TN_reg(rd, cpu_dst);
                        } else
                            gen_movl_TN_reg(rd, cpu_src1);
                    }
                }
            } else if (xop < 0x36) {
                if (xop < 0x20) {
                    cpu_src1 = get_src1(insn, cpu_src1);
                    cpu_src2 = get_src2(insn, cpu_src2);
                    switch (xop & ~0x10) {
                    case 0x0: /* add */
                        if (IS_IMM) {
                            simm = GET_FIELDs(insn, 19, 31);
                            if (xop & 0x10) {
                                gen_op_addi_cc(cpu_dst, cpu_src1, simm);
                                tcg_gen_movi_i32(cpu_cc_op, CC_OP_ADD);
                                dc->cc_op = CC_OP_ADD;
                            } else {
                                tcg_gen_addi_tl(cpu_dst, cpu_src1, simm);
                            }
                        } else {
                            if (xop & 0x10) {
                                gen_op_add_cc(cpu_dst, cpu_src1, cpu_src2);
                                tcg_gen_movi_i32(cpu_cc_op, CC_OP_ADD);
                                dc->cc_op = CC_OP_ADD;
                            } else {
                                tcg_gen_add_tl(cpu_dst, cpu_src1, cpu_src2);
                            }
                        }
                        break;
                    case 0x1: /* and */
                        if (IS_IMM) {
                            simm = GET_FIELDs(insn, 19, 31);
                            tcg_gen_andi_tl(cpu_dst, cpu_src1, simm);
                        } else {
                            tcg_gen_and_tl(cpu_dst, cpu_src1, cpu_src2);
                        }
                        if (xop & 0x10) {
                            tcg_gen_mov_tl(cpu_cc_dst, cpu_dst);
                            tcg_gen_movi_i32(cpu_cc_op, CC_OP_LOGIC);
                            dc->cc_op = CC_OP_LOGIC;
                        }
                        break;
                    case 0x2: /* or */
                        if (IS_IMM) {
                            simm = GET_FIELDs(insn, 19, 31);
                            tcg_gen_ori_tl(cpu_dst, cpu_src1, simm);
                        } else {
                            tcg_gen_or_tl(cpu_dst, cpu_src1, cpu_src2);
                        }
                        if (xop & 0x10) {
                            tcg_gen_mov_tl(cpu_cc_dst, cpu_dst);
                            tcg_gen_movi_i32(cpu_cc_op, CC_OP_LOGIC);
                            dc->cc_op = CC_OP_LOGIC;
                        }
                        break;
                    case 0x3: /* xor */
                        if (IS_IMM) {
                            simm = GET_FIELDs(insn, 19, 31);
                            tcg_gen_xori_tl(cpu_dst, cpu_src1, simm);
                        } else {
                            tcg_gen_xor_tl(cpu_dst, cpu_src1, cpu_src2);
                        }
                        if (xop & 0x10) {
                            tcg_gen_mov_tl(cpu_cc_dst, cpu_dst);
                            tcg_gen_movi_i32(cpu_cc_op, CC_OP_LOGIC);
                            dc->cc_op = CC_OP_LOGIC;
                        }
                        break;
                    case 0x4: /* sub */
                        if (IS_IMM) {
                            simm = GET_FIELDs(insn, 19, 31);
                            if (xop & 0x10) {
                                gen_op_subi_cc(cpu_dst, cpu_src1, simm, dc);
                            } else {
                                tcg_gen_subi_tl(cpu_dst, cpu_src1, simm);
                            }
                        } else {
                            if (xop & 0x10) {
                                gen_op_sub_cc(cpu_dst, cpu_src1, cpu_src2);
                                tcg_gen_movi_i32(cpu_cc_op, CC_OP_SUB);
                                dc->cc_op = CC_OP_SUB;
                            } else {
                                tcg_gen_sub_tl(cpu_dst, cpu_src1, cpu_src2);
                            }
                        }
                        break;
                    case 0x5: /* andn */
                        if (IS_IMM) {
                            simm = GET_FIELDs(insn, 19, 31);
                            tcg_gen_andi_tl(cpu_dst, cpu_src1, ~simm);
                        } else {
                            tcg_gen_andc_tl(cpu_dst, cpu_src1, cpu_src2);
                        }
                        if (xop & 0x10) {
                            tcg_gen_mov_tl(cpu_cc_dst, cpu_dst);
                            tcg_gen_movi_i32(cpu_cc_op, CC_OP_LOGIC);
                            dc->cc_op = CC_OP_LOGIC;
                        }
                        break;
                    case 0x6: /* orn */
                        if (IS_IMM) {
                            simm = GET_FIELDs(insn, 19, 31);
                            tcg_gen_ori_tl(cpu_dst, cpu_src1, ~simm);
                        } else {
                            tcg_gen_orc_tl(cpu_dst, cpu_src1, cpu_src2);
                        }
                        if (xop & 0x10) {
                            tcg_gen_mov_tl(cpu_cc_dst, cpu_dst);
                            tcg_gen_movi_i32(cpu_cc_op, CC_OP_LOGIC);
                            dc->cc_op = CC_OP_LOGIC;
                        }
                        break;
                    case 0x7: /* xorn */
                        if (IS_IMM) {
                            simm = GET_FIELDs(insn, 19, 31);
                            tcg_gen_xori_tl(cpu_dst, cpu_src1, ~simm);
                        } else {
                            tcg_gen_not_tl(cpu_tmp0, cpu_src2);
                            tcg_gen_xor_tl(cpu_dst, cpu_src1, cpu_tmp0);
                        }
                        if (xop & 0x10) {
                            tcg_gen_mov_tl(cpu_cc_dst, cpu_dst);
                            tcg_gen_movi_i32(cpu_cc_op, CC_OP_LOGIC);
                            dc->cc_op = CC_OP_LOGIC;
                        }
                        break;
                    case 0x8: /* addx */
                        gen_op_addx_int(dc, cpu_dst, cpu_src1, cpu_src2,
                                        (xop & 0x10));
                        break;
                    case 0xa: /* umul */
                        CHECK_IU_FEATURE(dc, MUL);
                        gen_op_umul(cpu_dst, cpu_src1, cpu_src2);
                        if (xop & 0x10) {
                            tcg_gen_mov_tl(cpu_cc_dst, cpu_dst);
                            tcg_gen_movi_i32(cpu_cc_op, CC_OP_LOGIC);
                            dc->cc_op = CC_OP_LOGIC;
                        }
                        break;
                    case 0xb: /* smul */
                        CHECK_IU_FEATURE(dc, MUL);
                        gen_op_smul(cpu_dst, cpu_src1, cpu_src2);
                        if (xop & 0x10) {
                            tcg_gen_mov_tl(cpu_cc_dst, cpu_dst);
                            tcg_gen_movi_i32(cpu_cc_op, CC_OP_LOGIC);
                            dc->cc_op = CC_OP_LOGIC;
                        }
                        break;
                    case 0xc: /* subx */
                        gen_op_subx_int(dc, cpu_dst, cpu_src1, cpu_src2,
                                        (xop & 0x10));
                        break;
                    case 0xe: /* udiv */
                        CHECK_IU_FEATURE(dc, DIV);
                        if (xop & 0x10) {
                            gen_helper_udiv_cc(cpu_dst, cpu_src1, cpu_src2);
                            dc->cc_op = CC_OP_DIV;
                        } else {
                            gen_helper_udiv(cpu_dst, cpu_src1, cpu_src2);
                        }
                        break;
                    case 0xf: /* sdiv */
                        CHECK_IU_FEATURE(dc, DIV);
                        if (xop & 0x10) {
                            gen_helper_sdiv_cc(cpu_dst, cpu_src1, cpu_src2);
                            dc->cc_op = CC_OP_DIV;
                        } else {
                            gen_helper_sdiv(cpu_dst, cpu_src1, cpu_src2);
                        }
                        break;
                    default:
                        goto illegal_insn;
                    }
                    gen_movl_TN_reg(rd, cpu_dst);
                } else {
                    cpu_src1 = get_src1(insn, cpu_src1);
                    cpu_src2 = get_src2(insn, cpu_src2);
                    switch (xop) {
                    case 0x20: /* taddcc */
                        gen_op_tadd_cc(cpu_dst, cpu_src1, cpu_src2);
                        gen_movl_TN_reg(rd, cpu_dst);
                        tcg_gen_movi_i32(cpu_cc_op, CC_OP_TADD);
                        dc->cc_op = CC_OP_TADD;
                        break;
                    case 0x21: /* tsubcc */
                        gen_op_tsub_cc(cpu_dst, cpu_src1, cpu_src2);
                        gen_movl_TN_reg(rd, cpu_dst);
                        tcg_gen_movi_i32(cpu_cc_op, CC_OP_TSUB);
                        dc->cc_op = CC_OP_TSUB;
                        break;
                    case 0x22: /* taddcctv */
                        save_state(dc, cpu_cond);
                        gen_op_tadd_ccTV(cpu_dst, cpu_src1, cpu_src2);
                        gen_movl_TN_reg(rd, cpu_dst);
                        tcg_gen_movi_i32(cpu_cc_op, CC_OP_TADDTV);
                        dc->cc_op = CC_OP_TADDTV;
                        break;
                    case 0x23: /* tsubcctv */
                        save_state(dc, cpu_cond);
                        gen_op_tsub_ccTV(cpu_dst, cpu_src1, cpu_src2);
                        gen_movl_TN_reg(rd, cpu_dst);
                        tcg_gen_movi_i32(cpu_cc_op, CC_OP_TSUBTV);
                        dc->cc_op = CC_OP_TSUBTV;
                        break;
                    case 0x24: /* mulscc */
                        gen_helper_compute_psr();
                        gen_op_mulscc(cpu_dst, cpu_src1, cpu_src2);
                        gen_movl_TN_reg(rd, cpu_dst);
                        tcg_gen_movi_i32(cpu_cc_op, CC_OP_ADD);
                        dc->cc_op = CC_OP_ADD;
                        break;
<<<<<<< HEAD
=======
#ifndef TARGET_SPARC64
>>>>>>> 7a25aa6d
                    case 0x25:  /* sll */
                        if (IS_IMM) { /* immediate */
                            simm = GET_FIELDs(insn, 20, 31);
                            tcg_gen_shli_tl(cpu_dst, cpu_src1, simm & 0x1f);
                        } else { /* register */
                            tcg_gen_andi_tl(cpu_tmp0, cpu_src2, 0x1f);
                            tcg_gen_shl_tl(cpu_dst, cpu_src1, cpu_tmp0);
                        }
                        gen_movl_TN_reg(rd, cpu_dst);
                        break;
                    case 0x26:  /* srl */
                        if (IS_IMM) { /* immediate */
                            simm = GET_FIELDs(insn, 20, 31);
                            tcg_gen_shri_tl(cpu_dst, cpu_src1, simm & 0x1f);
                        } else { /* register */
                            tcg_gen_andi_tl(cpu_tmp0, cpu_src2, 0x1f);
                            tcg_gen_shr_tl(cpu_dst, cpu_src1, cpu_tmp0);
                        }
                        gen_movl_TN_reg(rd, cpu_dst);
                        break;
                    case 0x27:  /* sra */
                        if (IS_IMM) { /* immediate */
                            simm = GET_FIELDs(insn, 20, 31);
                            tcg_gen_sari_tl(cpu_dst, cpu_src1, simm & 0x1f);
                        } else { /* register */
                            tcg_gen_andi_tl(cpu_tmp0, cpu_src2, 0x1f);
                            tcg_gen_sar_tl(cpu_dst, cpu_src1, cpu_tmp0);
                        }
                        gen_movl_TN_reg(rd, cpu_dst);
                        break;
<<<<<<< HEAD
=======
#endif
>>>>>>> 7a25aa6d
                    case 0x30:
                        {
                            switch(rd) {
                            case 0: /* wry */
                                tcg_gen_xor_tl(cpu_tmp0, cpu_src1, cpu_src2);
                                tcg_gen_andi_tl(cpu_y, cpu_tmp0, 0xffffffff);
                                break;
<<<<<<< HEAD
=======
#ifndef TARGET_SPARC64
>>>>>>> 7a25aa6d
                            case 0x01 ... 0x0f: /* undefined in the
                                                   SPARCv8 manual, nop
                                                   on the microSPARC
                                                   II */

                            case 0x10 ... 0x1f:
				/* implementation-dependent
				   in the SPARCv8
				   manual, nop on the
				   microSPARC II */
			        /* WRASR %asr16-31 for a Leon3 processor */
			        /* Gaisler Research is assigned number 15 (0xF) */
			        /* as SPARC implementor’s identification. */
			        /* This value is hard-coded into bits 31:28 */
			        /* in the %psr register. */
			        /* The version number for LEON3 is 3, which */
			        /* is hardcoded in to bits 27:24 of the %psr. */
			        if(dc->def->iu_version == 0xf3000000 &&
				   dc->def->features & CPU_FEATURE_ASR){
					rs1 = GET_FIELD(insn, 13, 17);
				        gen_movl_reg_TN(rs1, cpu_asr[rd - 16]);
					/* WRASR to ASR19 */
					/* Power-down instruction for Leon3 */
					if(rd == 0x13){
					  save_state(dc, cpu_cond);
					  gen_helper_power_down();
					}
			        }
                                break;
<<<<<<< HEAD
=======
#else
                            case 0x2: /* V9 wrccr */
                                tcg_gen_xor_tl(cpu_dst, cpu_src1, cpu_src2);
                                gen_helper_wrccr(cpu_dst);
                                tcg_gen_movi_i32(cpu_cc_op, CC_OP_FLAGS);
                                dc->cc_op = CC_OP_FLAGS;
                                break;
                            case 0x3: /* V9 wrasi */
                                tcg_gen_xor_tl(cpu_dst, cpu_src1, cpu_src2);
                                tcg_gen_andi_tl(cpu_dst, cpu_dst, 0xff);
                                tcg_gen_trunc_tl_i32(cpu_asi, cpu_dst);
                                break;
                            case 0x6: /* V9 wrfprs */
                                tcg_gen_xor_tl(cpu_dst, cpu_src1, cpu_src2);
                                tcg_gen_trunc_tl_i32(cpu_fprs, cpu_dst);
                                save_state(dc, cpu_cond);
                                gen_op_next_insn();
                                tcg_gen_exit_tb(0);
                                dc->is_br = 1;
                                break;
                            case 0xf: /* V9 sir, nop if user */
                                if (supervisor(dc)) {
                                    ; // XXX
                                }
                                break;
                            case 0x13: /* Graphics Status */
                                if (gen_trap_ifnofpu(dc, cpu_cond))
                                    goto jmp_insn;
                                tcg_gen_xor_tl(cpu_gsr, cpu_src1, cpu_src2);
                                break;
                            case 0x14: /* Softint set */
                                if (!supervisor(dc))
                                    goto illegal_insn;
                                tcg_gen_xor_tl(cpu_tmp64, cpu_src1, cpu_src2);
                                gen_helper_set_softint(cpu_tmp64);
                                break;
                            case 0x15: /* Softint clear */
                                if (!supervisor(dc))
                                    goto illegal_insn;
                                tcg_gen_xor_tl(cpu_tmp64, cpu_src1, cpu_src2);
                                gen_helper_clear_softint(cpu_tmp64);
                                break;
                            case 0x16: /* Softint write */
                                if (!supervisor(dc))
                                    goto illegal_insn;
                                tcg_gen_xor_tl(cpu_tmp64, cpu_src1, cpu_src2);
                                gen_helper_write_softint(cpu_tmp64);
                                break;
                            case 0x17: /* Tick compare */
                                if (!supervisor(dc))
                                    goto illegal_insn;
                                {
                                    TCGv_ptr r_tickptr;

                                    tcg_gen_xor_tl(cpu_tick_cmpr, cpu_src1,
                                                   cpu_src2);
                                    r_tickptr = tcg_temp_new_ptr();
                                    tcg_gen_ld_ptr(r_tickptr, cpu_env,
                                                   offsetof(CPUState, tick));
                                    gen_helper_tick_set_limit(r_tickptr,
                                                              cpu_tick_cmpr);
                                    tcg_temp_free_ptr(r_tickptr);
                                }
                                break;
                            case 0x18: /* System tick */
                                if (!supervisor(dc))
                                    goto illegal_insn;
                                {
                                    TCGv_ptr r_tickptr;

                                    tcg_gen_xor_tl(cpu_dst, cpu_src1,
                                                   cpu_src2);
                                    r_tickptr = tcg_temp_new_ptr();
                                    tcg_gen_ld_ptr(r_tickptr, cpu_env,
                                                   offsetof(CPUState, stick));
                                    gen_helper_tick_set_count(r_tickptr,
                                                              cpu_dst);
                                    tcg_temp_free_ptr(r_tickptr);
                                }
                                break;
                            case 0x19: /* System tick compare */
                                if (!supervisor(dc))
                                    goto illegal_insn;
                                {
                                    TCGv_ptr r_tickptr;

                                    tcg_gen_xor_tl(cpu_stick_cmpr, cpu_src1,
                                                   cpu_src2);
                                    r_tickptr = tcg_temp_new_ptr();
                                    tcg_gen_ld_ptr(r_tickptr, cpu_env,
                                                   offsetof(CPUState, stick));
                                    gen_helper_tick_set_limit(r_tickptr,
                                                              cpu_stick_cmpr);
                                    tcg_temp_free_ptr(r_tickptr);
                                }
                                break;

                            case 0x10: /* Performance Control */
                            case 0x11: /* Performance Instrumentation
                                          Counter */
                            case 0x12: /* Dispatch Control */
#endif
>>>>>>> 7a25aa6d
                            default:
                                goto illegal_insn;
                            }
                        }
                        break;
<<<<<<< HEAD
                    case 0x31: /* wrpsr */
                        {
                            if (!supervisor(dc))
                                goto priv_insn;
=======
                    case 0x31: /* wrpsr, V9 saved, restored */
                        {
                            if (!supervisor(dc))
                                goto priv_insn;
#ifdef TARGET_SPARC64
                            switch (rd) {
                            case 0:
                                gen_helper_saved();
                                break;
                            case 1:
                                gen_helper_restored();
                                break;
                            case 2: /* UA2005 allclean */
                            case 3: /* UA2005 otherw */
                            case 4: /* UA2005 normalw */
                            case 5: /* UA2005 invalw */
                                // XXX
                            default:
                                goto illegal_insn;
                            }
#else
>>>>>>> 7a25aa6d
                            tcg_gen_xor_tl(cpu_dst, cpu_src1, cpu_src2);
                            gen_helper_wrpsr(cpu_dst);
                            tcg_gen_movi_i32(cpu_cc_op, CC_OP_FLAGS);
                            dc->cc_op = CC_OP_FLAGS;
                            save_state(dc, cpu_cond);
                            gen_op_next_insn();
                            tcg_gen_exit_tb(0);
                            dc->is_br = 1;
<<<<<<< HEAD
                        }
                        break;
                    case 0x32: /* wrwim */
=======
#endif
                        }
                        break;
                    case 0x32: /* wrwim, V9 wrpr */
>>>>>>> 7a25aa6d
                        {
                            if (!supervisor(dc))
                                goto priv_insn;
                            tcg_gen_xor_tl(cpu_tmp0, cpu_src1, cpu_src2);
<<<<<<< HEAD
=======
#ifdef TARGET_SPARC64
                            switch (rd) {
                            case 0: // tpc
                                {
                                    TCGv_ptr r_tsptr;

                                    r_tsptr = tcg_temp_new_ptr();
                                    gen_load_trap_state_at_tl(r_tsptr, cpu_env);
                                    tcg_gen_st_tl(cpu_tmp0, r_tsptr,
                                                  offsetof(trap_state, tpc));
                                    tcg_temp_free_ptr(r_tsptr);
                                }
                                break;
                            case 1: // tnpc
                                {
                                    TCGv_ptr r_tsptr;

                                    r_tsptr = tcg_temp_new_ptr();
                                    gen_load_trap_state_at_tl(r_tsptr, cpu_env);
                                    tcg_gen_st_tl(cpu_tmp0, r_tsptr,
                                                  offsetof(trap_state, tnpc));
                                    tcg_temp_free_ptr(r_tsptr);
                                }
                                break;
                            case 2: // tstate
                                {
                                    TCGv_ptr r_tsptr;

                                    r_tsptr = tcg_temp_new_ptr();
                                    gen_load_trap_state_at_tl(r_tsptr, cpu_env);
                                    tcg_gen_st_tl(cpu_tmp0, r_tsptr,
                                                  offsetof(trap_state,
                                                           tstate));
                                    tcg_temp_free_ptr(r_tsptr);
                                }
                                break;
                            case 3: // tt
                                {
                                    TCGv_ptr r_tsptr;

                                    r_tsptr = tcg_temp_new_ptr();
                                    gen_load_trap_state_at_tl(r_tsptr, cpu_env);
                                    tcg_gen_trunc_tl_i32(cpu_tmp32, cpu_tmp0);
                                    tcg_gen_st_i32(cpu_tmp32, r_tsptr,
                                                   offsetof(trap_state, tt));
                                    tcg_temp_free_ptr(r_tsptr);
                                }
                                break;
                            case 4: // tick
                                {
                                    TCGv_ptr r_tickptr;

                                    r_tickptr = tcg_temp_new_ptr();
                                    tcg_gen_ld_ptr(r_tickptr, cpu_env,
                                                   offsetof(CPUState, tick));
                                    gen_helper_tick_set_count(r_tickptr,
                                                              cpu_tmp0);
                                    tcg_temp_free_ptr(r_tickptr);
                                }
                                break;
                            case 5: // tba
                                tcg_gen_mov_tl(cpu_tbr, cpu_tmp0);
                                break;
                            case 6: // pstate
                                {
                                    TCGv r_tmp = tcg_temp_local_new();

                                    tcg_gen_mov_tl(r_tmp, cpu_tmp0);
                                    save_state(dc, cpu_cond);
                                    gen_helper_wrpstate(r_tmp);
                                    tcg_temp_free(r_tmp);
                                    dc->npc = DYNAMIC_PC;
                                }
                                break;
                            case 7: // tl
                                {
                                    TCGv r_tmp = tcg_temp_local_new();

                                    tcg_gen_mov_tl(r_tmp, cpu_tmp0);
                                    save_state(dc, cpu_cond);
                                    tcg_gen_trunc_tl_i32(cpu_tmp32, r_tmp);
                                    tcg_temp_free(r_tmp);
                                    tcg_gen_st_i32(cpu_tmp32, cpu_env,
                                                   offsetof(CPUState, tl));
                                    dc->npc = DYNAMIC_PC;
                                }
                                break;
                            case 8: // pil
                                gen_helper_wrpil(cpu_tmp0);
                                break;
                            case 9: // cwp
                                gen_helper_wrcwp(cpu_tmp0);
                                break;
                            case 10: // cansave
                                tcg_gen_trunc_tl_i32(cpu_tmp32, cpu_tmp0);
                                tcg_gen_st_i32(cpu_tmp32, cpu_env,
                                               offsetof(CPUState,
                                                        cansave));
                                break;
                            case 11: // canrestore
                                tcg_gen_trunc_tl_i32(cpu_tmp32, cpu_tmp0);
                                tcg_gen_st_i32(cpu_tmp32, cpu_env,
                                               offsetof(CPUState,
                                                        canrestore));
                                break;
                            case 12: // cleanwin
                                tcg_gen_trunc_tl_i32(cpu_tmp32, cpu_tmp0);
                                tcg_gen_st_i32(cpu_tmp32, cpu_env,
                                               offsetof(CPUState,
                                                        cleanwin));
                                break;
                            case 13: // otherwin
                                tcg_gen_trunc_tl_i32(cpu_tmp32, cpu_tmp0);
                                tcg_gen_st_i32(cpu_tmp32, cpu_env,
                                               offsetof(CPUState,
                                                        otherwin));
                                break;
                            case 14: // wstate
                                tcg_gen_trunc_tl_i32(cpu_tmp32, cpu_tmp0);
                                tcg_gen_st_i32(cpu_tmp32, cpu_env,
                                               offsetof(CPUState,
                                                        wstate));
                                break;
                            case 16: // UA2005 gl
                                CHECK_IU_FEATURE(dc, GL);
                                tcg_gen_trunc_tl_i32(cpu_tmp32, cpu_tmp0);
                                tcg_gen_st_i32(cpu_tmp32, cpu_env,
                                               offsetof(CPUState, gl));
                                break;
                            case 26: // UA2005 strand status
                                CHECK_IU_FEATURE(dc, HYPV);
                                if (!hypervisor(dc))
                                    goto priv_insn;
                                tcg_gen_mov_tl(cpu_ssr, cpu_tmp0);
                                break;
                            default:
                                goto illegal_insn;
                            }
#else
>>>>>>> 7a25aa6d
                            tcg_gen_trunc_tl_i32(cpu_tmp32, cpu_tmp0);
                            if (dc->def->nwindows != 32)
                                tcg_gen_andi_tl(cpu_tmp32, cpu_tmp32,
                                                (1 << dc->def->nwindows) - 1);
                            tcg_gen_mov_i32(cpu_wim, cpu_tmp32);
<<<<<<< HEAD
=======
#endif
>>>>>>> 7a25aa6d
                        }
                        break;
                    case 0x33: /* wrtbr, UA2005 wrhpr */
                        {
<<<<<<< HEAD
                            if (!supervisor(dc))
                                goto priv_insn;
                            tcg_gen_xor_tl(cpu_tbr, cpu_src1, cpu_src2);
                        }
                        break;
                    default:
                        goto illegal_insn;
                    }
=======
#ifndef TARGET_SPARC64
                            if (!supervisor(dc))
                                goto priv_insn;
                            tcg_gen_xor_tl(cpu_tbr, cpu_src1, cpu_src2);
#else
                            CHECK_IU_FEATURE(dc, HYPV);
                            if (!hypervisor(dc))
                                goto priv_insn;
                            tcg_gen_xor_tl(cpu_tmp0, cpu_src1, cpu_src2);
                            switch (rd) {
                            case 0: // hpstate
                                // XXX gen_op_wrhpstate();
                                save_state(dc, cpu_cond);
                                gen_op_next_insn();
                                tcg_gen_exit_tb(0);
                                dc->is_br = 1;
                                break;
                            case 1: // htstate
                                // XXX gen_op_wrhtstate();
                                break;
                            case 3: // hintp
                                tcg_gen_mov_tl(cpu_hintp, cpu_tmp0);
                                break;
                            case 5: // htba
                                tcg_gen_mov_tl(cpu_htba, cpu_tmp0);
                                break;
                            case 31: // hstick_cmpr
                                {
                                    TCGv_ptr r_tickptr;

                                    tcg_gen_mov_tl(cpu_hstick_cmpr, cpu_tmp0);
                                    r_tickptr = tcg_temp_new_ptr();
                                    tcg_gen_ld_ptr(r_tickptr, cpu_env,
                                                   offsetof(CPUState, hstick));
                                    gen_helper_tick_set_limit(r_tickptr,
                                                              cpu_hstick_cmpr);
                                    tcg_temp_free_ptr(r_tickptr);
                                }
                                break;
                            case 6: // hver readonly
                            default:
                                goto illegal_insn;
                            }
#endif
                        }
                        break;
#ifdef TARGET_SPARC64
                    case 0x2c: /* V9 movcc */
                        {
                            int cc = GET_FIELD_SP(insn, 11, 12);
                            int cond = GET_FIELD_SP(insn, 14, 17);
                            TCGv r_cond;
                            int l1;

                            r_cond = tcg_temp_new();
                            if (insn & (1 << 18)) {
                                if (cc == 0)
                                    gen_cond(r_cond, 0, cond, dc);
                                else if (cc == 2)
                                    gen_cond(r_cond, 1, cond, dc);
                                else
                                    goto illegal_insn;
                            } else {
                                gen_fcond(r_cond, cc, cond);
                            }

                            l1 = gen_new_label();

                            tcg_gen_brcondi_tl(TCG_COND_EQ, r_cond, 0, l1);
                            if (IS_IMM) {       /* immediate */
                                TCGv r_const;

                                simm = GET_FIELD_SPs(insn, 0, 10);
                                r_const = tcg_const_tl(simm);
                                gen_movl_TN_reg(rd, r_const);
                                tcg_temp_free(r_const);
                            } else {
                                rs2 = GET_FIELD_SP(insn, 0, 4);
                                gen_movl_reg_TN(rs2, cpu_tmp0);
                                gen_movl_TN_reg(rd, cpu_tmp0);
                            }
                            gen_set_label(l1);
                            tcg_temp_free(r_cond);
                            break;
                        }
                    case 0x2d: /* V9 sdivx */
                        gen_op_sdivx(cpu_dst, cpu_src1, cpu_src2);
                        gen_movl_TN_reg(rd, cpu_dst);
                        break;
                    case 0x2e: /* V9 popc */
                        {
                            cpu_src2 = get_src2(insn, cpu_src2);
                            gen_helper_popc(cpu_dst, cpu_src2);
                            gen_movl_TN_reg(rd, cpu_dst);
                        }
                    case 0x2f: /* V9 movr */
                        {
                            int cond = GET_FIELD_SP(insn, 10, 12);
                            int l1;

                            cpu_src1 = get_src1(insn, cpu_src1);

                            l1 = gen_new_label();

                            tcg_gen_brcondi_tl(gen_tcg_cond_reg[cond],
                                              cpu_src1, 0, l1);
                            if (IS_IMM) {       /* immediate */
                                TCGv r_const;

                                simm = GET_FIELD_SPs(insn, 0, 9);
                                r_const = tcg_const_tl(simm);
                                gen_movl_TN_reg(rd, r_const);
                                tcg_temp_free(r_const);
                            } else {
                                rs2 = GET_FIELD_SP(insn, 0, 4);
                                gen_movl_reg_TN(rs2, cpu_tmp0);
                                gen_movl_TN_reg(rd, cpu_tmp0);
                            }
                            gen_set_label(l1);
                            break;
                        }
#endif
                    default:
                        goto illegal_insn;
                    }
                }
            } else if (xop == 0x36) { /* UltraSparc shutdown, VIS, V8 CPop1 */
#ifdef TARGET_SPARC64
                int opf = GET_FIELD_SP(insn, 5, 13);
                rs1 = GET_FIELD(insn, 13, 17);
                rs2 = GET_FIELD(insn, 27, 31);
                if (gen_trap_ifnofpu(dc, cpu_cond))
                    goto jmp_insn;

                switch (opf) {
                case 0x000: /* VIS I edge8cc */
                case 0x001: /* VIS II edge8n */
                case 0x002: /* VIS I edge8lcc */
                case 0x003: /* VIS II edge8ln */
                case 0x004: /* VIS I edge16cc */
                case 0x005: /* VIS II edge16n */
                case 0x006: /* VIS I edge16lcc */
                case 0x007: /* VIS II edge16ln */
                case 0x008: /* VIS I edge32cc */
                case 0x009: /* VIS II edge32n */
                case 0x00a: /* VIS I edge32lcc */
                case 0x00b: /* VIS II edge32ln */
                    // XXX
                    goto illegal_insn;
                case 0x010: /* VIS I array8 */
                    CHECK_FPU_FEATURE(dc, VIS1);
                    cpu_src1 = get_src1(insn, cpu_src1);
                    gen_movl_reg_TN(rs2, cpu_src2);
                    gen_helper_array8(cpu_dst, cpu_src1, cpu_src2);
                    gen_movl_TN_reg(rd, cpu_dst);
                    break;
                case 0x012: /* VIS I array16 */
                    CHECK_FPU_FEATURE(dc, VIS1);
                    cpu_src1 = get_src1(insn, cpu_src1);
                    gen_movl_reg_TN(rs2, cpu_src2);
                    gen_helper_array8(cpu_dst, cpu_src1, cpu_src2);
                    tcg_gen_shli_i64(cpu_dst, cpu_dst, 1);
                    gen_movl_TN_reg(rd, cpu_dst);
                    break;
                case 0x014: /* VIS I array32 */
                    CHECK_FPU_FEATURE(dc, VIS1);
                    cpu_src1 = get_src1(insn, cpu_src1);
                    gen_movl_reg_TN(rs2, cpu_src2);
                    gen_helper_array8(cpu_dst, cpu_src1, cpu_src2);
                    tcg_gen_shli_i64(cpu_dst, cpu_dst, 2);
                    gen_movl_TN_reg(rd, cpu_dst);
                    break;
                case 0x018: /* VIS I alignaddr */
                    CHECK_FPU_FEATURE(dc, VIS1);
                    cpu_src1 = get_src1(insn, cpu_src1);
                    gen_movl_reg_TN(rs2, cpu_src2);
                    gen_helper_alignaddr(cpu_dst, cpu_src1, cpu_src2);
                    gen_movl_TN_reg(rd, cpu_dst);
                    break;
                case 0x019: /* VIS II bmask */
                case 0x01a: /* VIS I alignaddrl */
                    // XXX
                    goto illegal_insn;
                case 0x020: /* VIS I fcmple16 */
                    CHECK_FPU_FEATURE(dc, VIS1);
                    gen_op_load_fpr_DT0(DFPREG(rs1));
                    gen_op_load_fpr_DT1(DFPREG(rs2));
                    gen_helper_fcmple16(cpu_dst);
                    gen_movl_TN_reg(rd, cpu_dst);
                    break;
                case 0x022: /* VIS I fcmpne16 */
                    CHECK_FPU_FEATURE(dc, VIS1);
                    gen_op_load_fpr_DT0(DFPREG(rs1));
                    gen_op_load_fpr_DT1(DFPREG(rs2));
                    gen_helper_fcmpne16(cpu_dst);
                    gen_movl_TN_reg(rd, cpu_dst);
                    break;
                case 0x024: /* VIS I fcmple32 */
                    CHECK_FPU_FEATURE(dc, VIS1);
                    gen_op_load_fpr_DT0(DFPREG(rs1));
                    gen_op_load_fpr_DT1(DFPREG(rs2));
                    gen_helper_fcmple32(cpu_dst);
                    gen_movl_TN_reg(rd, cpu_dst);
                    break;
                case 0x026: /* VIS I fcmpne32 */
                    CHECK_FPU_FEATURE(dc, VIS1);
                    gen_op_load_fpr_DT0(DFPREG(rs1));
                    gen_op_load_fpr_DT1(DFPREG(rs2));
                    gen_helper_fcmpne32(cpu_dst);
                    gen_movl_TN_reg(rd, cpu_dst);
                    break;
                case 0x028: /* VIS I fcmpgt16 */
                    CHECK_FPU_FEATURE(dc, VIS1);
                    gen_op_load_fpr_DT0(DFPREG(rs1));
                    gen_op_load_fpr_DT1(DFPREG(rs2));
                    gen_helper_fcmpgt16(cpu_dst);
                    gen_movl_TN_reg(rd, cpu_dst);
                    break;
                case 0x02a: /* VIS I fcmpeq16 */
                    CHECK_FPU_FEATURE(dc, VIS1);
                    gen_op_load_fpr_DT0(DFPREG(rs1));
                    gen_op_load_fpr_DT1(DFPREG(rs2));
                    gen_helper_fcmpeq16(cpu_dst);
                    gen_movl_TN_reg(rd, cpu_dst);
                    break;
                case 0x02c: /* VIS I fcmpgt32 */
                    CHECK_FPU_FEATURE(dc, VIS1);
                    gen_op_load_fpr_DT0(DFPREG(rs1));
                    gen_op_load_fpr_DT1(DFPREG(rs2));
                    gen_helper_fcmpgt32(cpu_dst);
                    gen_movl_TN_reg(rd, cpu_dst);
                    break;
                case 0x02e: /* VIS I fcmpeq32 */
                    CHECK_FPU_FEATURE(dc, VIS1);
                    gen_op_load_fpr_DT0(DFPREG(rs1));
                    gen_op_load_fpr_DT1(DFPREG(rs2));
                    gen_helper_fcmpeq32(cpu_dst);
                    gen_movl_TN_reg(rd, cpu_dst);
                    break;
                case 0x031: /* VIS I fmul8x16 */
                    CHECK_FPU_FEATURE(dc, VIS1);
                    gen_op_load_fpr_DT0(DFPREG(rs1));
                    gen_op_load_fpr_DT1(DFPREG(rs2));
                    gen_helper_fmul8x16();
                    gen_op_store_DT0_fpr(DFPREG(rd));
                    break;
                case 0x033: /* VIS I fmul8x16au */
                    CHECK_FPU_FEATURE(dc, VIS1);
                    gen_op_load_fpr_DT0(DFPREG(rs1));
                    gen_op_load_fpr_DT1(DFPREG(rs2));
                    gen_helper_fmul8x16au();
                    gen_op_store_DT0_fpr(DFPREG(rd));
                    break;
                case 0x035: /* VIS I fmul8x16al */
                    CHECK_FPU_FEATURE(dc, VIS1);
                    gen_op_load_fpr_DT0(DFPREG(rs1));
                    gen_op_load_fpr_DT1(DFPREG(rs2));
                    gen_helper_fmul8x16al();
                    gen_op_store_DT0_fpr(DFPREG(rd));
                    break;
                case 0x036: /* VIS I fmul8sux16 */
                    CHECK_FPU_FEATURE(dc, VIS1);
                    gen_op_load_fpr_DT0(DFPREG(rs1));
                    gen_op_load_fpr_DT1(DFPREG(rs2));
                    gen_helper_fmul8sux16();
                    gen_op_store_DT0_fpr(DFPREG(rd));
                    break;
                case 0x037: /* VIS I fmul8ulx16 */
                    CHECK_FPU_FEATURE(dc, VIS1);
                    gen_op_load_fpr_DT0(DFPREG(rs1));
                    gen_op_load_fpr_DT1(DFPREG(rs2));
                    gen_helper_fmul8ulx16();
                    gen_op_store_DT0_fpr(DFPREG(rd));
                    break;
                case 0x038: /* VIS I fmuld8sux16 */
                    CHECK_FPU_FEATURE(dc, VIS1);
                    gen_op_load_fpr_DT0(DFPREG(rs1));
                    gen_op_load_fpr_DT1(DFPREG(rs2));
                    gen_helper_fmuld8sux16();
                    gen_op_store_DT0_fpr(DFPREG(rd));
                    break;
                case 0x039: /* VIS I fmuld8ulx16 */
                    CHECK_FPU_FEATURE(dc, VIS1);
                    gen_op_load_fpr_DT0(DFPREG(rs1));
                    gen_op_load_fpr_DT1(DFPREG(rs2));
                    gen_helper_fmuld8ulx16();
                    gen_op_store_DT0_fpr(DFPREG(rd));
                    break;
                case 0x03a: /* VIS I fpack32 */
                case 0x03b: /* VIS I fpack16 */
                case 0x03d: /* VIS I fpackfix */
                case 0x03e: /* VIS I pdist */
                    // XXX
                    goto illegal_insn;
                case 0x048: /* VIS I faligndata */
                    CHECK_FPU_FEATURE(dc, VIS1);
                    gen_op_load_fpr_DT0(DFPREG(rs1));
                    gen_op_load_fpr_DT1(DFPREG(rs2));
                    gen_helper_faligndata();
                    gen_op_store_DT0_fpr(DFPREG(rd));
                    break;
                case 0x04b: /* VIS I fpmerge */
                    CHECK_FPU_FEATURE(dc, VIS1);
                    gen_op_load_fpr_DT0(DFPREG(rs1));
                    gen_op_load_fpr_DT1(DFPREG(rs2));
                    gen_helper_fpmerge();
                    gen_op_store_DT0_fpr(DFPREG(rd));
                    break;
                case 0x04c: /* VIS II bshuffle */
                    // XXX
                    goto illegal_insn;
                case 0x04d: /* VIS I fexpand */
                    CHECK_FPU_FEATURE(dc, VIS1);
                    gen_op_load_fpr_DT0(DFPREG(rs1));
                    gen_op_load_fpr_DT1(DFPREG(rs2));
                    gen_helper_fexpand();
                    gen_op_store_DT0_fpr(DFPREG(rd));
                    break;
                case 0x050: /* VIS I fpadd16 */
                    CHECK_FPU_FEATURE(dc, VIS1);
                    gen_op_load_fpr_DT0(DFPREG(rs1));
                    gen_op_load_fpr_DT1(DFPREG(rs2));
                    gen_helper_fpadd16();
                    gen_op_store_DT0_fpr(DFPREG(rd));
                    break;
                case 0x051: /* VIS I fpadd16s */
                    CHECK_FPU_FEATURE(dc, VIS1);
                    gen_helper_fpadd16s(cpu_fpr[rd],
                                        cpu_fpr[rs1], cpu_fpr[rs2]);
                    break;
                case 0x052: /* VIS I fpadd32 */
                    CHECK_FPU_FEATURE(dc, VIS1);
                    gen_op_load_fpr_DT0(DFPREG(rs1));
                    gen_op_load_fpr_DT1(DFPREG(rs2));
                    gen_helper_fpadd32();
                    gen_op_store_DT0_fpr(DFPREG(rd));
                    break;
                case 0x053: /* VIS I fpadd32s */
                    CHECK_FPU_FEATURE(dc, VIS1);
                    gen_helper_fpadd32s(cpu_fpr[rd],
                                        cpu_fpr[rs1], cpu_fpr[rs2]);
                    break;
                case 0x054: /* VIS I fpsub16 */
                    CHECK_FPU_FEATURE(dc, VIS1);
                    gen_op_load_fpr_DT0(DFPREG(rs1));
                    gen_op_load_fpr_DT1(DFPREG(rs2));
                    gen_helper_fpsub16();
                    gen_op_store_DT0_fpr(DFPREG(rd));
                    break;
                case 0x055: /* VIS I fpsub16s */
                    CHECK_FPU_FEATURE(dc, VIS1);
                    gen_helper_fpsub16s(cpu_fpr[rd],
                                        cpu_fpr[rs1], cpu_fpr[rs2]);
                    break;
                case 0x056: /* VIS I fpsub32 */
                    CHECK_FPU_FEATURE(dc, VIS1);
                    gen_op_load_fpr_DT0(DFPREG(rs1));
                    gen_op_load_fpr_DT1(DFPREG(rs2));
                    gen_helper_fpsub32();
                    gen_op_store_DT0_fpr(DFPREG(rd));
                    break;
                case 0x057: /* VIS I fpsub32s */
                    CHECK_FPU_FEATURE(dc, VIS1);
                    gen_helper_fpsub32s(cpu_fpr[rd],
                                        cpu_fpr[rs1], cpu_fpr[rs2]);
                    break;
                case 0x060: /* VIS I fzero */
                    CHECK_FPU_FEATURE(dc, VIS1);
                    tcg_gen_movi_i32(cpu_fpr[DFPREG(rd)], 0);
                    tcg_gen_movi_i32(cpu_fpr[DFPREG(rd) + 1], 0);
                    break;
                case 0x061: /* VIS I fzeros */
                    CHECK_FPU_FEATURE(dc, VIS1);
                    tcg_gen_movi_i32(cpu_fpr[rd], 0);
                    break;
                case 0x062: /* VIS I fnor */
                    CHECK_FPU_FEATURE(dc, VIS1);
                    tcg_gen_nor_i32(cpu_tmp32, cpu_fpr[DFPREG(rs1)],
                                    cpu_fpr[DFPREG(rs2)]);
                    tcg_gen_nor_i32(cpu_tmp32, cpu_fpr[DFPREG(rs1) + 1],
                                    cpu_fpr[DFPREG(rs2) + 1]);
                    break;
                case 0x063: /* VIS I fnors */
                    CHECK_FPU_FEATURE(dc, VIS1);
                    tcg_gen_nor_i32(cpu_tmp32, cpu_fpr[rs1], cpu_fpr[rs2]);
                    break;
                case 0x064: /* VIS I fandnot2 */
                    CHECK_FPU_FEATURE(dc, VIS1);
                    tcg_gen_andc_i32(cpu_fpr[DFPREG(rd)], cpu_fpr[DFPREG(rs1)],
                                     cpu_fpr[DFPREG(rs2)]);
                    tcg_gen_andc_i32(cpu_fpr[DFPREG(rd) + 1],
                                     cpu_fpr[DFPREG(rs1) + 1],
                                     cpu_fpr[DFPREG(rs2) + 1]);
                    break;
                case 0x065: /* VIS I fandnot2s */
                    CHECK_FPU_FEATURE(dc, VIS1);
                    tcg_gen_andc_i32(cpu_fpr[rd], cpu_fpr[rs1], cpu_fpr[rs2]);
                    break;
                case 0x066: /* VIS I fnot2 */
                    CHECK_FPU_FEATURE(dc, VIS1);
                    tcg_gen_not_i32(cpu_fpr[DFPREG(rd)], cpu_fpr[DFPREG(rs2)]);
                    tcg_gen_not_i32(cpu_fpr[DFPREG(rd) + 1],
                                    cpu_fpr[DFPREG(rs2) + 1]);
                    break;
                case 0x067: /* VIS I fnot2s */
                    CHECK_FPU_FEATURE(dc, VIS1);
                    tcg_gen_not_i32(cpu_fpr[rd], cpu_fpr[rs2]);
                    break;
                case 0x068: /* VIS I fandnot1 */
                    CHECK_FPU_FEATURE(dc, VIS1);
                    tcg_gen_andc_i32(cpu_fpr[DFPREG(rd)], cpu_fpr[DFPREG(rs2)],
                                     cpu_fpr[DFPREG(rs1)]);
                    tcg_gen_andc_i32(cpu_fpr[DFPREG(rd) + 1],
                                     cpu_fpr[DFPREG(rs2) + 1],
                                     cpu_fpr[DFPREG(rs1) + 1]);
                    break;
                case 0x069: /* VIS I fandnot1s */
                    CHECK_FPU_FEATURE(dc, VIS1);
                    tcg_gen_andc_i32(cpu_fpr[rd], cpu_fpr[rs2], cpu_fpr[rs1]);
                    break;
                case 0x06a: /* VIS I fnot1 */
                    CHECK_FPU_FEATURE(dc, VIS1);
                    tcg_gen_not_i32(cpu_fpr[DFPREG(rd)], cpu_fpr[DFPREG(rs1)]);
                    tcg_gen_not_i32(cpu_fpr[DFPREG(rd) + 1],
                                    cpu_fpr[DFPREG(rs1) + 1]);
                    break;
                case 0x06b: /* VIS I fnot1s */
                    CHECK_FPU_FEATURE(dc, VIS1);
                    tcg_gen_not_i32(cpu_fpr[rd], cpu_fpr[rs1]);
                    break;
                case 0x06c: /* VIS I fxor */
                    CHECK_FPU_FEATURE(dc, VIS1);
                    tcg_gen_xor_i32(cpu_fpr[DFPREG(rd)], cpu_fpr[DFPREG(rs1)],
                                    cpu_fpr[DFPREG(rs2)]);
                    tcg_gen_xor_i32(cpu_fpr[DFPREG(rd) + 1],
                                    cpu_fpr[DFPREG(rs1) + 1],
                                    cpu_fpr[DFPREG(rs2) + 1]);
                    break;
                case 0x06d: /* VIS I fxors */
                    CHECK_FPU_FEATURE(dc, VIS1);
                    tcg_gen_xor_i32(cpu_fpr[rd], cpu_fpr[rs1], cpu_fpr[rs2]);
                    break;
                case 0x06e: /* VIS I fnand */
                    CHECK_FPU_FEATURE(dc, VIS1);
                    tcg_gen_nand_i32(cpu_tmp32, cpu_fpr[DFPREG(rs1)],
                                     cpu_fpr[DFPREG(rs2)]);
                    tcg_gen_nand_i32(cpu_tmp32, cpu_fpr[DFPREG(rs1) + 1],
                                     cpu_fpr[DFPREG(rs2) + 1]);
                    break;
                case 0x06f: /* VIS I fnands */
                    CHECK_FPU_FEATURE(dc, VIS1);
                    tcg_gen_nand_i32(cpu_tmp32, cpu_fpr[rs1], cpu_fpr[rs2]);
                    break;
                case 0x070: /* VIS I fand */
                    CHECK_FPU_FEATURE(dc, VIS1);
                    tcg_gen_and_i32(cpu_fpr[DFPREG(rd)], cpu_fpr[DFPREG(rs1)],
                                    cpu_fpr[DFPREG(rs2)]);
                    tcg_gen_and_i32(cpu_fpr[DFPREG(rd) + 1],
                                    cpu_fpr[DFPREG(rs1) + 1],
                                    cpu_fpr[DFPREG(rs2) + 1]);
                    break;
                case 0x071: /* VIS I fands */
                    CHECK_FPU_FEATURE(dc, VIS1);
                    tcg_gen_and_i32(cpu_fpr[rd], cpu_fpr[rs1], cpu_fpr[rs2]);
                    break;
                case 0x072: /* VIS I fxnor */
                    CHECK_FPU_FEATURE(dc, VIS1);
                    tcg_gen_xori_i32(cpu_tmp32, cpu_fpr[DFPREG(rs2)], -1);
                    tcg_gen_xor_i32(cpu_fpr[DFPREG(rd)], cpu_tmp32,
                                    cpu_fpr[DFPREG(rs1)]);
                    tcg_gen_xori_i32(cpu_tmp32, cpu_fpr[DFPREG(rs2) + 1], -1);
                    tcg_gen_xor_i32(cpu_fpr[DFPREG(rd) + 1], cpu_tmp32,
                                    cpu_fpr[DFPREG(rs1) + 1]);
                    break;
                case 0x073: /* VIS I fxnors */
                    CHECK_FPU_FEATURE(dc, VIS1);
                    tcg_gen_xori_i32(cpu_tmp32, cpu_fpr[rs2], -1);
                    tcg_gen_xor_i32(cpu_fpr[rd], cpu_tmp32, cpu_fpr[rs1]);
                    break;
                case 0x074: /* VIS I fsrc1 */
                    CHECK_FPU_FEATURE(dc, VIS1);
                    tcg_gen_mov_i32(cpu_fpr[DFPREG(rd)], cpu_fpr[DFPREG(rs1)]);
                    tcg_gen_mov_i32(cpu_fpr[DFPREG(rd) + 1],
                                    cpu_fpr[DFPREG(rs1) + 1]);
                    break;
                case 0x075: /* VIS I fsrc1s */
                    CHECK_FPU_FEATURE(dc, VIS1);
                    tcg_gen_mov_i32(cpu_fpr[rd], cpu_fpr[rs1]);
                    break;
                case 0x076: /* VIS I fornot2 */
                    CHECK_FPU_FEATURE(dc, VIS1);
                    tcg_gen_orc_i32(cpu_fpr[DFPREG(rd)], cpu_fpr[DFPREG(rs1)],
                                    cpu_fpr[DFPREG(rs2)]);
                    tcg_gen_orc_i32(cpu_fpr[DFPREG(rd) + 1],
                                    cpu_fpr[DFPREG(rs1) + 1],
                                    cpu_fpr[DFPREG(rs2) + 1]);
                    break;
                case 0x077: /* VIS I fornot2s */
                    CHECK_FPU_FEATURE(dc, VIS1);
                    tcg_gen_orc_i32(cpu_fpr[rd], cpu_fpr[rs1], cpu_fpr[rs2]);
                    break;
                case 0x078: /* VIS I fsrc2 */
                    CHECK_FPU_FEATURE(dc, VIS1);
                    gen_op_load_fpr_DT0(DFPREG(rs2));
                    gen_op_store_DT0_fpr(DFPREG(rd));
                    break;
                case 0x079: /* VIS I fsrc2s */
                    CHECK_FPU_FEATURE(dc, VIS1);
                    tcg_gen_mov_i32(cpu_fpr[rd], cpu_fpr[rs2]);
                    break;
                case 0x07a: /* VIS I fornot1 */
                    CHECK_FPU_FEATURE(dc, VIS1);
                    tcg_gen_orc_i32(cpu_fpr[DFPREG(rd)], cpu_fpr[DFPREG(rs2)],
                                    cpu_fpr[DFPREG(rs1)]);
                    tcg_gen_orc_i32(cpu_fpr[DFPREG(rd) + 1],
                                    cpu_fpr[DFPREG(rs2) + 1],
                                    cpu_fpr[DFPREG(rs1) + 1]);
                    break;
                case 0x07b: /* VIS I fornot1s */
                    CHECK_FPU_FEATURE(dc, VIS1);
                    tcg_gen_orc_i32(cpu_fpr[rd], cpu_fpr[rs2], cpu_fpr[rs1]);
                    break;
                case 0x07c: /* VIS I for */
                    CHECK_FPU_FEATURE(dc, VIS1);
                    tcg_gen_or_i32(cpu_fpr[DFPREG(rd)], cpu_fpr[DFPREG(rs1)],
                                   cpu_fpr[DFPREG(rs2)]);
                    tcg_gen_or_i32(cpu_fpr[DFPREG(rd) + 1],
                                   cpu_fpr[DFPREG(rs1) + 1],
                                   cpu_fpr[DFPREG(rs2) + 1]);
                    break;
                case 0x07d: /* VIS I fors */
                    CHECK_FPU_FEATURE(dc, VIS1);
                    tcg_gen_or_i32(cpu_fpr[rd], cpu_fpr[rs1], cpu_fpr[rs2]);
                    break;
                case 0x07e: /* VIS I fone */
                    CHECK_FPU_FEATURE(dc, VIS1);
                    tcg_gen_movi_i32(cpu_fpr[DFPREG(rd)], -1);
                    tcg_gen_movi_i32(cpu_fpr[DFPREG(rd) + 1], -1);
                    break;
                case 0x07f: /* VIS I fones */
                    CHECK_FPU_FEATURE(dc, VIS1);
                    tcg_gen_movi_i32(cpu_fpr[rd], -1);
                    break;
                case 0x080: /* VIS I shutdown */
                case 0x081: /* VIS II siam */
                    // XXX
                    goto illegal_insn;
                default:
                    goto illegal_insn;
>>>>>>> 7a25aa6d
                }
            } else if (xop == 0x36) { /* UltraSparc shutdown, VIS, V8 CPop1 */
                goto ncp_insn;
            } else if (xop == 0x37) { /* V8 CPop2 */
                goto ncp_insn;
            } else {
                cpu_src1 = get_src1(insn, cpu_src1);
                if (IS_IMM) {   /* immediate */
                    simm = GET_FIELDs(insn, 19, 31);
                    tcg_gen_addi_tl(cpu_dst, cpu_src1, simm);
                } else {                /* register */
                    rs2 = GET_FIELD(insn, 27, 31);
                    if (rs2) {
                        gen_movl_reg_TN(rs2, cpu_src2);
                        tcg_gen_add_tl(cpu_dst, cpu_src1, cpu_src2);
                    } else
                        tcg_gen_mov_tl(cpu_dst, cpu_src1);
                }
                switch (xop) {
                case 0x38:      /* jmpl */
                    {
                        TCGv r_pc;
                        TCGv_i32 r_const;

                        r_pc = tcg_const_tl(dc->pc);
                        gen_movl_TN_reg(rd, r_pc);
                        tcg_temp_free(r_pc);
                        gen_mov_pc_npc(dc, cpu_cond);
                        r_const = tcg_const_i32(3);
                        gen_helper_check_align(cpu_dst, r_const);
                        tcg_temp_free_i32(r_const);
                        tcg_gen_mov_tl(cpu_npc, cpu_dst);
                        dc->npc = DYNAMIC_PC;
                    }
                    goto jmp_insn;
                case 0x39:      /* rett */
                    {
                        TCGv_i32 r_const;

                        if (!supervisor(dc))
                            goto priv_insn;
                        gen_mov_pc_npc(dc, cpu_cond);
                        r_const = tcg_const_i32(3);
                        gen_helper_check_align(cpu_dst, r_const);
                        tcg_temp_free_i32(r_const);
                        tcg_gen_mov_tl(cpu_npc, cpu_dst);
                        dc->npc = DYNAMIC_PC;
                        gen_helper_rett();
                    }
                    goto jmp_insn;
                case 0x3b: /* flush */
                    if (!((dc)->def->features & CPU_FEATURE_FLUSH))
                        goto unimp_flush;
                    /* nop */
                    break;
                case 0x3c:      /* save */
                    save_state(dc, cpu_cond);
                    gen_helper_save();
                    gen_movl_TN_reg(rd, cpu_dst);
                    break;
                case 0x3d:      /* restore */
                    save_state(dc, cpu_cond);
                    gen_helper_restore();
                    gen_movl_TN_reg(rd, cpu_dst);
                    break;
                default:
                    goto illegal_insn;
                }
            }
            break;
        }
        break;
    case 3:                     /* load/store instructions */
        {
            unsigned int xop = GET_FIELD(insn, 7, 12);

            /* flush pending conditional evaluations before exposing
               cpu state */
            if (dc->cc_op != CC_OP_FLAGS) {
                dc->cc_op = CC_OP_FLAGS;
                gen_helper_compute_psr();
            }
            cpu_src1 = get_src1(insn, cpu_src1);
            if (xop == 0x3c || xop == 0x3e) {
                rs2 = GET_FIELD(insn, 27, 31);
                gen_movl_reg_TN(rs2, cpu_src2);
                tcg_gen_mov_tl(cpu_addr, cpu_src1);
            } else if (IS_IMM) {     /* immediate */
                simm = GET_FIELDs(insn, 19, 31);
                tcg_gen_addi_tl(cpu_addr, cpu_src1, simm);
            } else {            /* register */
                rs2 = GET_FIELD(insn, 27, 31);
                if (rs2 != 0) {
                    gen_movl_reg_TN(rs2, cpu_src2);
                    tcg_gen_add_tl(cpu_addr, cpu_src1, cpu_src2);
                } else
                    tcg_gen_mov_tl(cpu_addr, cpu_src1);
            }
            if (xop < 4 || (xop > 7 && xop < 0x14 && xop != 0x0e) ||
                (xop > 0x17 && xop <= 0x1d ) ||
                (xop > 0x2c && xop <= 0x33) || xop == 0x1f || xop == 0x3d) {
                switch (xop) {
                case 0x0:       /* ld, load unsigned word */
                    tcg_gen_qemu_ld32u(cpu_val, cpu_addr, dc->mem_idx);
                    break;
                case 0x1:       /* ldub, load unsigned byte */
                    tcg_gen_qemu_ld8u(cpu_val, cpu_addr, dc->mem_idx);
                    break;
                case 0x2:       /* lduh, load unsigned halfword */
                    tcg_gen_qemu_ld16u(cpu_val, cpu_addr, dc->mem_idx);
                    break;
                case 0x3:       /* ldd, load double word */
                    if (rd & 1)
                        goto illegal_insn;
                    else {
                        TCGv_i32 r_const;

                        save_state(dc, cpu_cond);
                        r_const = tcg_const_i32(7);
                        gen_helper_check_align(cpu_addr, r_const); // XXX remove
                        tcg_temp_free_i32(r_const);
                        tcg_gen_qemu_ld64(cpu_tmp64, cpu_addr, dc->mem_idx);
                        tcg_gen_trunc_i64_tl(cpu_tmp0, cpu_tmp64);
                        tcg_gen_andi_tl(cpu_tmp0, cpu_tmp0, 0xffffffffULL);
                        gen_movl_TN_reg(rd + 1, cpu_tmp0);
                        tcg_gen_shri_i64(cpu_tmp64, cpu_tmp64, 32);
                        tcg_gen_trunc_i64_tl(cpu_val, cpu_tmp64);
                        tcg_gen_andi_tl(cpu_val, cpu_val, 0xffffffffULL);
                    }
                    break;
                case 0x9:       /* ldsb, load signed byte */
                    tcg_gen_qemu_ld8s(cpu_val, cpu_addr, dc->mem_idx);
                    break;
                case 0xa:       /* ldsh, load signed halfword */
                    tcg_gen_qemu_ld16s(cpu_val, cpu_addr, dc->mem_idx);
                    break;
                case 0xd:       /* ldstub -- XXX: should be atomically */
                    {
                        tcg_gen_qemu_ld8s(cpu_val, cpu_addr, dc->mem_idx);
			gen_helper_ldstub(cpu_val, cpu_addr);
                    }
                    break;
                case 0x0f:      /* swap, swap register with memory. Also
                                   atomically */
                    CHECK_IU_FEATURE(dc, SWAP);
                    gen_movl_reg_TN(rd, cpu_val);
		    gen_helper_swap(cpu_val, cpu_val, cpu_addr);

                    break;
                case 0x10:      /* lda, load word alternate */
                    if (IS_IMM)
                        goto illegal_insn;
                    if (!supervisor(dc))
                        goto priv_insn;
                    save_state(dc, cpu_cond);
                    gen_ld_asi(cpu_val, cpu_addr, insn, 4, 0);
                    break;
                case 0x11:      /* lduba, load unsigned byte alternate */
                    if (IS_IMM)
                        goto illegal_insn;
                    if (!supervisor(dc))
                        goto priv_insn;
                    save_state(dc, cpu_cond);
                    gen_ld_asi(cpu_val, cpu_addr, insn, 1, 0);
                    break;
                case 0x12:      /* lduha, load unsigned halfword alternate */
                    if (IS_IMM)
                        goto illegal_insn;
                    if (!supervisor(dc))
                        goto priv_insn;
                    save_state(dc, cpu_cond);
                    gen_ld_asi(cpu_val, cpu_addr, insn, 2, 0);
                    break;
                case 0x13:      /* ldda, load double word alternate */
                    if (IS_IMM)
                        goto illegal_insn;
                    if (!supervisor(dc))
                        goto priv_insn;
                    if (rd & 1)
                        goto illegal_insn;
                    save_state(dc, cpu_cond);
                    gen_ldda_asi(cpu_val, cpu_addr, insn, rd);
                    goto skip_move;
                case 0x19:      /* ldsba, load signed byte alternate */
                    if (IS_IMM)
                        goto illegal_insn;
                    if (!supervisor(dc))
                        goto priv_insn;
                    save_state(dc, cpu_cond);
                    gen_ld_asi(cpu_val, cpu_addr, insn, 1, 1);
                    break;
                case 0x1a:      /* ldsha, load signed halfword alternate */
                    if (IS_IMM)
                        goto illegal_insn;
                    if (!supervisor(dc))
                        goto priv_insn;
                    save_state(dc, cpu_cond);
                    gen_ld_asi(cpu_val, cpu_addr, insn, 2, 1);
                    break;
                case 0x1d:      /* ldstuba -- XXX: should be atomically */
                    if (IS_IMM)
                        goto illegal_insn;
                    if (!supervisor(dc))
                        goto priv_insn;
                    save_state(dc, cpu_cond);
		    /* Generate an ldstub if ASI 1 */
                    if (GET_FIELD(insn, 19, 26) == 1)
                        gen_helper_ldstub(cpu_val, cpu_addr);
                    else
                        gen_ldstub_asi(cpu_val, cpu_addr, insn);
                    break;
                case 0x1f:      /* swapa, swap reg with alt. memory. Also
                                   atomically */
                    CHECK_IU_FEATURE(dc, SWAP);
                    if (IS_IMM)
                        goto illegal_insn;
                    if (!supervisor(dc))
                        goto priv_insn;
                    save_state(dc, cpu_cond);
                    gen_movl_reg_TN(rd, cpu_val);

		    /* Generate an swapa if ASI 1 */
                    if (GET_FIELD(insn, 19, 26) == 1)
			    gen_helper_swap(cpu_val, cpu_val, cpu_addr);
                    else
			    gen_swap_asi(cpu_val, cpu_addr, insn);
                    break;

                case 0x30: /* ldc */
                case 0x31: /* ldcsr */
                case 0x33: /* lddc */
                    goto ncp_insn;
                default:
                    goto illegal_insn;
                }
                gen_movl_TN_reg(rd, cpu_val);
            skip_move: ;
            } else if (xop >= 0x20 && xop < 0x24) {
                if (gen_trap_ifnofpu(dc, cpu_cond))
                    goto jmp_insn;
                save_state(dc, cpu_cond);
                switch (xop) {
                case 0x20:      /* ldf, load fpreg */
                    tcg_gen_qemu_ld32u(cpu_tmp0, cpu_addr, dc->mem_idx);
                    tcg_gen_trunc_tl_i32(cpu_fpr[rd], cpu_tmp0);
                    break;
                case 0x21:      /* ldfsr */
                    {
                        tcg_gen_qemu_ld32u(cpu_tmp32, cpu_addr, dc->mem_idx);
                        gen_helper_ldfsr(cpu_tmp32);
                    }
                    break;
                case 0x22:      /* ldqf, load quad fpreg */
                    {
                        TCGv_i32 r_const;

                        CHECK_FPU_FEATURE(dc, FLOAT128);
                        r_const = tcg_const_i32(dc->mem_idx);
                        gen_helper_ldqf(cpu_addr, r_const);
                        tcg_temp_free_i32(r_const);
                        gen_op_store_QT0_fpr(QFPREG(rd));
                    }
                    break;
                case 0x23:      /* lddf, load double fpreg */
                    {
                        TCGv_i32 r_const;

                        r_const = tcg_const_i32(dc->mem_idx);
                        gen_helper_lddf(cpu_addr, r_const);
                        tcg_temp_free_i32(r_const);
                        gen_op_store_DT0_fpr(DFPREG(rd));
                    }
                    break;
                default:
                    goto illegal_insn;
                }
            } else if (xop < 8 || (xop >= 0x14 && xop < 0x18) ||
                       xop == 0xe || xop == 0x1e) {
                gen_movl_reg_TN(rd, cpu_val);
                switch (xop) {
                case 0x4: /* st, store word */
                    tcg_gen_qemu_st32(cpu_val, cpu_addr, dc->mem_idx);
                    break;
                case 0x5: /* stb, store byte */
                    tcg_gen_qemu_st8(cpu_val, cpu_addr, dc->mem_idx);
                    break;
                case 0x6: /* sth, store halfword */
                    tcg_gen_qemu_st16(cpu_val, cpu_addr, dc->mem_idx);
                    break;
                case 0x7: /* std, store double word */
                    if (rd & 1)
                        goto illegal_insn;
                    else {
                        TCGv_i32 r_const;

                        save_state(dc, cpu_cond);
                        r_const = tcg_const_i32(7);
                        gen_helper_check_align(cpu_addr, r_const); // XXX remove
                        tcg_temp_free_i32(r_const);
                        gen_movl_reg_TN(rd + 1, cpu_tmp0);
                        tcg_gen_concat_tl_i64(cpu_tmp64, cpu_tmp0, cpu_val);
                        tcg_gen_qemu_st64(cpu_tmp64, cpu_addr, dc->mem_idx);
                    }
                    break;
                case 0x14: /* sta, store word alternate */
                    if (IS_IMM)
                        goto illegal_insn;
                    if (!supervisor(dc))
                        goto priv_insn;
                    save_state(dc, cpu_cond);
                    gen_st_asi(cpu_val, cpu_addr, insn, 4);
                    dc->npc = DYNAMIC_PC;
                    break;
                case 0x15: /* stba, store byte alternate */
                    if (IS_IMM)
                        goto illegal_insn;
                    if (!supervisor(dc))
                        goto priv_insn;
                    save_state(dc, cpu_cond);
                    gen_st_asi(cpu_val, cpu_addr, insn, 1);
                    dc->npc = DYNAMIC_PC;
                    break;
                case 0x16: /* stha, store halfword alternate */
                    if (IS_IMM)
                        goto illegal_insn;
                    if (!supervisor(dc))
                        goto priv_insn;
                    save_state(dc, cpu_cond);
                    gen_st_asi(cpu_val, cpu_addr, insn, 2);
                    dc->npc = DYNAMIC_PC;
                    break;
                case 0x17: /* stda, store double word alternate */
                    if (IS_IMM)
                        goto illegal_insn;
                    if (!supervisor(dc))
                        goto priv_insn;
                    if (rd & 1)
                        goto illegal_insn;
                    else {
                        save_state(dc, cpu_cond);
                        gen_stda_asi(cpu_val, cpu_addr, insn, rd);
                    }
                    break;
                default:
                    goto illegal_insn;
                }
            } else if (xop > 0x23 && xop < 0x28) {
                if (gen_trap_ifnofpu(dc, cpu_cond))
                    goto jmp_insn;
                save_state(dc, cpu_cond);
                switch (xop) {
                case 0x24: /* stf, store fpreg */
                    tcg_gen_ext_i32_tl(cpu_tmp0, cpu_fpr[rd]);
                    tcg_gen_qemu_st32(cpu_tmp0, cpu_addr, dc->mem_idx);
                    break;
                case 0x25: /* stfsr */
                    tcg_gen_ld_i32(cpu_tmp32, cpu_env, offsetof(CPUState, fsr));
                    tcg_gen_qemu_st32(cpu_tmp32, cpu_addr, dc->mem_idx);
                    break;
                case 0x26:
                    /* stdfq, store floating point queue */
                    if (!supervisor(dc))
                        goto priv_insn;
                    if (gen_trap_ifnofpu(dc, cpu_cond))
                        goto jmp_insn;
                    goto nfq_insn;
                case 0x27: /* stdf, store double fpreg */
                    {
                        TCGv_i32 r_const;

                        gen_op_load_fpr_DT0(DFPREG(rd));
                        r_const = tcg_const_i32(dc->mem_idx);
                        gen_helper_stdf(cpu_addr, r_const);
                        tcg_temp_free_i32(r_const);
                    }
                    break;
                default:
                    goto illegal_insn;
                }
            } else if (xop > 0x33 && xop < 0x3f) {
                save_state(dc, cpu_cond);
                switch (xop) {
                case 0x34: /* stc */
                case 0x35: /* stcsr */
                case 0x36: /* stdcq */
                case 0x37: /* stdc */
                    goto ncp_insn;
                default:
                    goto illegal_insn;
                }
            } else
                goto illegal_insn;
        }
        break;
    }
    /* default case for non jump instructions */
    if (dc->npc == DYNAMIC_PC) {
        dc->pc = DYNAMIC_PC;
        gen_op_next_insn();
    } else if (dc->npc == JUMP_PC) {
        /* we can do a static jump */
        gen_branch2(dc, dc->jump_pc[0], dc->jump_pc[1], cpu_cond);
        dc->is_br = 1;
    } else {
        dc->pc = dc->npc;
        dc->npc = dc->npc + 4;
    }
 jmp_insn:
    goto egress;
 illegal_insn:
    {
        TCGv_i32 r_const;

        save_state(dc, cpu_cond);
        r_const = tcg_const_i32(TT_ILL_INSN);
        gen_helper_raise_exception(r_const);
        tcg_temp_free_i32(r_const);
        dc->is_br = 1;
    }
    goto egress;
 unimp_flush:
    {
        TCGv_i32 r_const;

        save_state(dc, cpu_cond);
        r_const = tcg_const_i32(TT_UNIMP_FLUSH);
        gen_helper_raise_exception(r_const);
        tcg_temp_free_i32(r_const);
        dc->is_br = 1;
    }
    goto egress;
 priv_insn:
    {
        TCGv_i32 r_const;

        save_state(dc, cpu_cond);
        r_const = tcg_const_i32(TT_PRIV_INSN);
        gen_helper_raise_exception(r_const);
        tcg_temp_free_i32(r_const);
        dc->is_br = 1;
    }
    goto egress;
 nfpu_insn:
    save_state(dc, cpu_cond);
    gen_op_fpexception_im(FSR_FTT_UNIMPFPOP);
    dc->is_br = 1;
    goto egress;
 nfq_insn:
    save_state(dc, cpu_cond);
    gen_op_fpexception_im(FSR_FTT_SEQ_ERROR);
    dc->is_br = 1;
    goto egress;
 ncp_insn:
    {
        TCGv r_const;

        save_state(dc, cpu_cond);
        r_const = tcg_const_i32(TT_NCP_INSN);
        gen_helper_raise_exception(r_const);
        tcg_temp_free(r_const);
        dc->is_br = 1;
    }
    goto egress;
 egress:
    tcg_temp_free(cpu_tmp1);
    tcg_temp_free(cpu_tmp2);
}

static inline void gen_intermediate_code_internal(TranslationBlock * tb,
                                                  int spc, CPUState *env)
{
    target_ulong pc_start, last_pc;
    uint16_t *gen_opc_end;
    DisasContext dc1, *dc = &dc1;
    CPUBreakpoint *bp;
    int j, lj = -1;
    int num_insns;
    int max_insns;

    memset(dc, 0, sizeof(DisasContext));
    dc->tb = tb;
    pc_start = tb->pc;
    dc->pc = pc_start;
    last_pc = dc->pc;
    dc->npc = (target_ulong) tb->cs_base;
    dc->cc_op = CC_OP_DYNAMIC;
    dc->mem_idx = cpu_mmu_index(env);
    dc->def = env->def;
    dc->fpu_enabled = tb_fpu_enabled(tb->flags);
    dc->address_mask_32bit = tb_am_enabled(tb->flags);
    dc->singlestep = (env->singlestep_enabled);
    gen_opc_end = gen_opc_buf + OPC_MAX_SIZE;

    cpu_tmp0 = tcg_temp_new();
    cpu_tmp32 = tcg_temp_new_i32();
    cpu_tmp64 = tcg_temp_new_i64();

    cpu_dst = tcg_temp_local_new();

    // loads and stores
    cpu_val = tcg_temp_local_new();
    cpu_addr = tcg_temp_local_new();

    num_insns = 0;
    max_insns = tb->cflags & CF_COUNT_MASK;
    if (max_insns == 0)
        max_insns = maximum_block_size;
    gen_block_header();
    do {
        if (unlikely(!QTAILQ_EMPTY(&env->breakpoints))) {
            QTAILQ_FOREACH(bp, &env->breakpoints, entry) {
                if (bp->pc == dc->pc) {
                    if (dc->pc != pc_start)
                        save_state(dc, cpu_cond);
                    gen_helper_debug();
                    tcg_gen_exit_tb(0);
                    dc->is_br = 1;
                    goto exit_gen_loop;
                }
            }
        }
        if (spc) {
            j = gen_opc_ptr - gen_opc_buf;
            if (lj < j) {
                lj++;
                while (lj < j)
                    gen_opc_instr_start[lj++] = 0;
                gen_opc_pc[lj] = dc->pc;
                gen_opc_npc[lj] = dc->npc;
                gen_opc_instr_start[lj] = 1;
            }
        }

        last_pc = dc->pc;
        disas_sparc_insn(dc);
        num_insns++;

        if (dc->is_br)
            break;
        /* if the next PC is different, we abort now */
        if (dc->pc != (last_pc + 4))
            break;
        /* if we reach a page boundary, we stop generation so that the
           PC of a TT_TFAULT exception is always in the right page */
        if ((dc->pc & (TARGET_PAGE_SIZE - 1)) == 0)
            break;
        /* if single step mode, we generate only one instruction and
           generate an exception */
        if (dc->singlestep) {
            break;
        }
    } while ((gen_opc_ptr < gen_opc_end) &&
             (dc->pc - pc_start) < (TARGET_PAGE_SIZE - 32) &&
             num_insns < max_insns);

 exit_gen_loop:
    tcg_temp_free(cpu_addr);
    tcg_temp_free(cpu_val);
    tcg_temp_free(cpu_dst);
    tcg_temp_free_i64(cpu_tmp64);
    tcg_temp_free_i32(cpu_tmp32);
    tcg_temp_free(cpu_tmp0);
    if (!dc->is_br) {
        if (dc->pc != DYNAMIC_PC &&
            (dc->npc != DYNAMIC_PC && dc->npc != JUMP_PC)) {
            /* static PC and NPC: we can use direct chaining */
            gen_goto_tb(dc, 0, dc->pc, dc->npc);
        } else {
            if (dc->pc != DYNAMIC_PC)
                tcg_gen_movi_tl(cpu_pc, dc->pc);
            save_npc(dc, cpu_cond);
            tcg_gen_exit_tb(0);
        }
    }
    gen_block_footer(tb, num_insns);
    *gen_opc_ptr = INDEX_op_end;
    if (spc) {
        j = gen_opc_ptr - gen_opc_buf;
        lj++;
        while (lj <= j)
            gen_opc_instr_start[lj++] = 0;
        gen_opc_jump_pc[0] = dc->jump_pc[0];
        gen_opc_jump_pc[1] = dc->jump_pc[1];
    } else {
        tb->size = last_pc + 4 - pc_start;
        tb->icount = num_insns;
    }
    if (tlib_is_on_block_translation_enabled) {
        tlib_on_block_translation(pc_start, last_pc + 4 - pc_start, 0);
    }
}

void gen_intermediate_code(CPUState * env, TranslationBlock * tb)
{
    gen_intermediate_code_internal(tb, 0, env);
}

void gen_intermediate_code_pc(CPUState * env, TranslationBlock * tb)
{
    gen_intermediate_code_internal(tb, 1, env);
}

void gen_intermediate_code_init(CPUState *env)
{
    unsigned int i;
    static int inited;
    static const char * const gregnames[8] = {
        "g0",
        "g1",
        "g2",
        "g3",
        "g4",
        "g5",
        "g6",
        "g7",
    };
    static const char * const asrnames[16] = {
        "asr16", "asr17", "asr18", "asr19",
        "asr20", "asr21", "asr22", "asr23",
        "asr24", "asr25", "asr26", "asr27",
        "asr28", "asr29", "asr30", "asr31",
    };
    static const char * const fregnames[64] = {
        "f0", "f1", "f2", "f3", "f4", "f5", "f6", "f7",
        "f8", "f9", "f10", "f11", "f12", "f13", "f14", "f15",
        "f16", "f17", "f18", "f19", "f20", "f21", "f22", "f23",
        "f24", "f25", "f26", "f27", "f28", "f29", "f30", "f31",
        "f32", "f33", "f34", "f35", "f36", "f37", "f38", "f39",
        "f40", "f41", "f42", "f43", "f44", "f45", "f46", "f47",
        "f48", "f49", "f50", "f51", "f52", "f53", "f54", "f55",
        "f56", "f57", "f58", "f59", "f60", "f61", "f62", "f63",
    };

    /* init various static tables */
    if (!inited) {
        inited = 1;

        cpu_env = tcg_global_reg_new_ptr(TCG_AREG0, "env");
        cpu_regwptr = tcg_global_mem_new_ptr(TCG_AREG0,
                                             offsetof(CPUState, regwptr),
                                             "regwptr");
        cpu_wim = tcg_global_mem_new(TCG_AREG0, offsetof(CPUState, wim),
                                     "wim");
        cpu_cond = tcg_global_mem_new(TCG_AREG0, offsetof(CPUState, cond),
                                      "cond");
        cpu_cc_src = tcg_global_mem_new(TCG_AREG0, offsetof(CPUState, cc_src),
                                        "cc_src");
        cpu_cc_src2 = tcg_global_mem_new(TCG_AREG0,
                                         offsetof(CPUState, cc_src2),
                                         "cc_src2");
        cpu_cc_dst = tcg_global_mem_new(TCG_AREG0, offsetof(CPUState, cc_dst),
                                        "cc_dst");
        cpu_cc_op = tcg_global_mem_new_i32(TCG_AREG0, offsetof(CPUState, cc_op),
                                           "cc_op");
        cpu_psr = tcg_global_mem_new_i32(TCG_AREG0, offsetof(CPUState, psr),
                                         "psr");
        cpu_fsr = tcg_global_mem_new(TCG_AREG0, offsetof(CPUState, fsr),
                                     "fsr");
        cpu_pc = tcg_global_mem_new(TCG_AREG0, offsetof(CPUState, pc),
                                    "pc");
        cpu_npc = tcg_global_mem_new(TCG_AREG0, offsetof(CPUState, npc),
                                     "npc");
        cpu_y = tcg_global_mem_new(TCG_AREG0, offsetof(CPUState, y), "y");
        cpu_tbr = tcg_global_mem_new(TCG_AREG0, offsetof(CPUState, tbr),
                                     "tbr");
        for (i = 0; i < 16; i++)
            cpu_asr[i] = tcg_global_mem_new(TCG_AREG0,
                                              offsetof(CPUState, asr[i]),
                                              asrnames[i]);
        for (i = 1; i < 8; i++)
            cpu_gregs[i] = tcg_global_mem_new(TCG_AREG0,
                                              offsetof(CPUState, gregs[i]),
                                              gregnames[i]);
        for (i = 0; i < TARGET_FPREGS; i++)
            cpu_fpr[i] = tcg_global_mem_new_i32(TCG_AREG0,
                                                offsetof(CPUState, fpr[i]),
                                                fregnames[i]);

        /* register helpers */

#define GEN_HELPER 2
#include "helper.h"
    }
}

void restore_state_to_opc(CPUState *env, TranslationBlock *tb, int pc_pos)
{
    target_ulong npc;
    env->pc = gen_opc_pc[pc_pos];
    npc = gen_opc_npc[pc_pos];
    if (npc == 1) {
        /* dynamic NPC: already stored */
    } else if (npc == 2) {
        /* jump PC: use 'cond' and the jump targets of the translation */
        if (env->cond) {
            env->npc = gen_opc_jump_pc[0];
        } else {
            env->npc = gen_opc_jump_pc[1];
        }
    } else {
        env->npc = npc;
    }

    /* flush pending conditional evaluations before exposing cpu state */
    if (CC_OP != CC_OP_FLAGS) {
        helper_compute_psr();
    }
}<|MERGE_RESOLUTION|>--- conflicted
+++ resolved
@@ -1450,36 +1450,6 @@
     return r_rs2;
 }
 
-<<<<<<< HEAD
-=======
-#ifdef TARGET_SPARC64
-static inline void gen_load_trap_state_at_tl(TCGv_ptr r_tsptr, TCGv_ptr cpu_env)
-{
-    TCGv_i32 r_tl = tcg_temp_new_i32();
-
-    /* load env->tl into r_tl */
-    tcg_gen_ld_i32(r_tl, cpu_env, offsetof(CPUState, tl));
-
-    /* tl = [0 ... MAXTL_MASK] where MAXTL_MASK must be power of 2 */
-    tcg_gen_andi_i32(r_tl, r_tl, MAXTL_MASK);
-
-    /* calculate offset to current trap state from env->ts, reuse r_tl */
-    tcg_gen_muli_i32(r_tl, r_tl, sizeof (trap_state));
-    tcg_gen_addi_ptr(r_tsptr, cpu_env, offsetof(CPUState, ts));
-
-    /* tsptr = env->ts[env->tl & MAXTL_MASK] */
-    {
-        TCGv_ptr r_tl_tmp = tcg_temp_new_ptr();
-        tcg_gen_ext_i32_ptr(r_tl_tmp, r_tl);
-        tcg_gen_add_ptr(r_tsptr, r_tsptr, r_tl_tmp);
-        tcg_temp_free_ptr(r_tl_tmp);
-    }
-
-    tcg_temp_free_i32(r_tl);
-}
-#endif
-
->>>>>>> 7a25aa6d
 #define CHECK_IU_FEATURE(dc, FEATURE)                      \
     if (!((dc)->def->features & CPU_FEATURE_ ## FEATURE))  \
         goto illegal_insn;
@@ -1668,135 +1638,6 @@
             } else if (xop == 0x2a) { /* rdwim */
                 if (!supervisor(dc))
                     goto priv_insn;
-<<<<<<< HEAD
-=======
-#ifdef TARGET_SPARC64
-                rs1 = GET_FIELD(insn, 13, 17);
-                switch (rs1) {
-                case 0: // tpc
-                    {
-                        TCGv_ptr r_tsptr;
-
-                        r_tsptr = tcg_temp_new_ptr();
-                        gen_load_trap_state_at_tl(r_tsptr, cpu_env);
-                        tcg_gen_ld_tl(cpu_tmp0, r_tsptr,
-                                      offsetof(trap_state, tpc));
-                        tcg_temp_free_ptr(r_tsptr);
-                    }
-                    break;
-                case 1: // tnpc
-                    {
-                        TCGv_ptr r_tsptr;
-
-                        r_tsptr = tcg_temp_new_ptr();
-                        gen_load_trap_state_at_tl(r_tsptr, cpu_env);
-                        tcg_gen_ld_tl(cpu_tmp0, r_tsptr,
-                                      offsetof(trap_state, tnpc));
-                        tcg_temp_free_ptr(r_tsptr);
-                    }
-                    break;
-                case 2: // tstate
-                    {
-                        TCGv_ptr r_tsptr;
-
-                        r_tsptr = tcg_temp_new_ptr();
-                        gen_load_trap_state_at_tl(r_tsptr, cpu_env);
-                        tcg_gen_ld_tl(cpu_tmp0, r_tsptr,
-                                      offsetof(trap_state, tstate));
-                        tcg_temp_free_ptr(r_tsptr);
-                    }
-                    break;
-                case 3: // tt
-                    {
-                        TCGv_ptr r_tsptr;
-
-                        r_tsptr = tcg_temp_new_ptr();
-                        gen_load_trap_state_at_tl(r_tsptr, cpu_env);
-                        tcg_gen_ld_i32(cpu_tmp32, r_tsptr,
-                                       offsetof(trap_state, tt));
-                        tcg_temp_free_ptr(r_tsptr);
-                        tcg_gen_ext_i32_tl(cpu_tmp0, cpu_tmp32);
-                    }
-                    break;
-                case 4: // tick
-                    {
-                        TCGv_ptr r_tickptr;
-
-                        r_tickptr = tcg_temp_new_ptr();
-                        tcg_gen_ld_ptr(r_tickptr, cpu_env,
-                                       offsetof(CPUState, tick));
-                        gen_helper_tick_get_count(cpu_tmp0, r_tickptr);
-                        gen_movl_TN_reg(rd, cpu_tmp0);
-                        tcg_temp_free_ptr(r_tickptr);
-                    }
-                    break;
-                case 5: // tba
-                    tcg_gen_mov_tl(cpu_tmp0, cpu_tbr);
-                    break;
-                case 6: // pstate
-                    tcg_gen_ld_i32(cpu_tmp32, cpu_env,
-                                   offsetof(CPUState, pstate));
-                    tcg_gen_ext_i32_tl(cpu_tmp0, cpu_tmp32);
-                    break;
-                case 7: // tl
-                    tcg_gen_ld_i32(cpu_tmp32, cpu_env,
-                                   offsetof(CPUState, tl));
-                    tcg_gen_ext_i32_tl(cpu_tmp0, cpu_tmp32);
-                    break;
-                case 8: // pil
-                    tcg_gen_ld_i32(cpu_tmp32, cpu_env,
-                                   offsetof(CPUState, psrpil));
-                    tcg_gen_ext_i32_tl(cpu_tmp0, cpu_tmp32);
-                    break;
-                case 9: // cwp
-                    gen_helper_rdcwp(cpu_tmp0);
-                    break;
-                case 10: // cansave
-                    tcg_gen_ld_i32(cpu_tmp32, cpu_env,
-                                   offsetof(CPUState, cansave));
-                    tcg_gen_ext_i32_tl(cpu_tmp0, cpu_tmp32);
-                    break;
-                case 11: // canrestore
-                    tcg_gen_ld_i32(cpu_tmp32, cpu_env,
-                                   offsetof(CPUState, canrestore));
-                    tcg_gen_ext_i32_tl(cpu_tmp0, cpu_tmp32);
-                    break;
-                case 12: // cleanwin
-                    tcg_gen_ld_i32(cpu_tmp32, cpu_env,
-                                   offsetof(CPUState, cleanwin));
-                    tcg_gen_ext_i32_tl(cpu_tmp0, cpu_tmp32);
-                    break;
-                case 13: // otherwin
-                    tcg_gen_ld_i32(cpu_tmp32, cpu_env,
-                                   offsetof(CPUState, otherwin));
-                    tcg_gen_ext_i32_tl(cpu_tmp0, cpu_tmp32);
-                    break;
-                case 14: // wstate
-                    tcg_gen_ld_i32(cpu_tmp32, cpu_env,
-                                   offsetof(CPUState, wstate));
-                    tcg_gen_ext_i32_tl(cpu_tmp0, cpu_tmp32);
-                    break;
-                case 16: // UA2005 gl
-                    CHECK_IU_FEATURE(dc, GL);
-                    tcg_gen_ld_i32(cpu_tmp32, cpu_env,
-                                   offsetof(CPUState, gl));
-                    tcg_gen_ext_i32_tl(cpu_tmp0, cpu_tmp32);
-                    break;
-                case 26: // UA2005 strand status
-                    CHECK_IU_FEATURE(dc, HYPV);
-                    if (!hypervisor(dc))
-                        goto priv_insn;
-                    tcg_gen_mov_tl(cpu_tmp0, cpu_ssr);
-                    break;
-                case 31: // ver
-                    tcg_gen_mov_tl(cpu_tmp0, cpu_ver);
-                    break;
-                case 15: // fq
-                default:
-                    goto illegal_insn;
-                }
-#else
->>>>>>> 7a25aa6d
                 tcg_gen_ext_i32_tl(cpu_tmp0, cpu_wim);
                 gen_movl_TN_reg(rd, cpu_tmp0);
                 break;
@@ -2316,10 +2157,6 @@
                         tcg_gen_movi_i32(cpu_cc_op, CC_OP_ADD);
                         dc->cc_op = CC_OP_ADD;
                         break;
-<<<<<<< HEAD
-=======
-#ifndef TARGET_SPARC64
->>>>>>> 7a25aa6d
                     case 0x25:  /* sll */
                         if (IS_IMM) { /* immediate */
                             simm = GET_FIELDs(insn, 20, 31);
@@ -2350,10 +2187,6 @@
                         }
                         gen_movl_TN_reg(rd, cpu_dst);
                         break;
-<<<<<<< HEAD
-=======
-#endif
->>>>>>> 7a25aa6d
                     case 0x30:
                         {
                             switch(rd) {
@@ -2361,10 +2194,6 @@
                                 tcg_gen_xor_tl(cpu_tmp0, cpu_src1, cpu_src2);
                                 tcg_gen_andi_tl(cpu_y, cpu_tmp0, 0xffffffff);
                                 break;
-<<<<<<< HEAD
-=======
-#ifndef TARGET_SPARC64
->>>>>>> 7a25aa6d
                             case 0x01 ... 0x0f: /* undefined in the
                                                    SPARCv8 manual, nop
                                                    on the microSPARC
@@ -2394,144 +2223,15 @@
 					}
 			        }
                                 break;
-<<<<<<< HEAD
-=======
-#else
-                            case 0x2: /* V9 wrccr */
-                                tcg_gen_xor_tl(cpu_dst, cpu_src1, cpu_src2);
-                                gen_helper_wrccr(cpu_dst);
-                                tcg_gen_movi_i32(cpu_cc_op, CC_OP_FLAGS);
-                                dc->cc_op = CC_OP_FLAGS;
-                                break;
-                            case 0x3: /* V9 wrasi */
-                                tcg_gen_xor_tl(cpu_dst, cpu_src1, cpu_src2);
-                                tcg_gen_andi_tl(cpu_dst, cpu_dst, 0xff);
-                                tcg_gen_trunc_tl_i32(cpu_asi, cpu_dst);
-                                break;
-                            case 0x6: /* V9 wrfprs */
-                                tcg_gen_xor_tl(cpu_dst, cpu_src1, cpu_src2);
-                                tcg_gen_trunc_tl_i32(cpu_fprs, cpu_dst);
-                                save_state(dc, cpu_cond);
-                                gen_op_next_insn();
-                                tcg_gen_exit_tb(0);
-                                dc->is_br = 1;
-                                break;
-                            case 0xf: /* V9 sir, nop if user */
-                                if (supervisor(dc)) {
-                                    ; // XXX
-                                }
-                                break;
-                            case 0x13: /* Graphics Status */
-                                if (gen_trap_ifnofpu(dc, cpu_cond))
-                                    goto jmp_insn;
-                                tcg_gen_xor_tl(cpu_gsr, cpu_src1, cpu_src2);
-                                break;
-                            case 0x14: /* Softint set */
-                                if (!supervisor(dc))
-                                    goto illegal_insn;
-                                tcg_gen_xor_tl(cpu_tmp64, cpu_src1, cpu_src2);
-                                gen_helper_set_softint(cpu_tmp64);
-                                break;
-                            case 0x15: /* Softint clear */
-                                if (!supervisor(dc))
-                                    goto illegal_insn;
-                                tcg_gen_xor_tl(cpu_tmp64, cpu_src1, cpu_src2);
-                                gen_helper_clear_softint(cpu_tmp64);
-                                break;
-                            case 0x16: /* Softint write */
-                                if (!supervisor(dc))
-                                    goto illegal_insn;
-                                tcg_gen_xor_tl(cpu_tmp64, cpu_src1, cpu_src2);
-                                gen_helper_write_softint(cpu_tmp64);
-                                break;
-                            case 0x17: /* Tick compare */
-                                if (!supervisor(dc))
-                                    goto illegal_insn;
-                                {
-                                    TCGv_ptr r_tickptr;
-
-                                    tcg_gen_xor_tl(cpu_tick_cmpr, cpu_src1,
-                                                   cpu_src2);
-                                    r_tickptr = tcg_temp_new_ptr();
-                                    tcg_gen_ld_ptr(r_tickptr, cpu_env,
-                                                   offsetof(CPUState, tick));
-                                    gen_helper_tick_set_limit(r_tickptr,
-                                                              cpu_tick_cmpr);
-                                    tcg_temp_free_ptr(r_tickptr);
-                                }
-                                break;
-                            case 0x18: /* System tick */
-                                if (!supervisor(dc))
-                                    goto illegal_insn;
-                                {
-                                    TCGv_ptr r_tickptr;
-
-                                    tcg_gen_xor_tl(cpu_dst, cpu_src1,
-                                                   cpu_src2);
-                                    r_tickptr = tcg_temp_new_ptr();
-                                    tcg_gen_ld_ptr(r_tickptr, cpu_env,
-                                                   offsetof(CPUState, stick));
-                                    gen_helper_tick_set_count(r_tickptr,
-                                                              cpu_dst);
-                                    tcg_temp_free_ptr(r_tickptr);
-                                }
-                                break;
-                            case 0x19: /* System tick compare */
-                                if (!supervisor(dc))
-                                    goto illegal_insn;
-                                {
-                                    TCGv_ptr r_tickptr;
-
-                                    tcg_gen_xor_tl(cpu_stick_cmpr, cpu_src1,
-                                                   cpu_src2);
-                                    r_tickptr = tcg_temp_new_ptr();
-                                    tcg_gen_ld_ptr(r_tickptr, cpu_env,
-                                                   offsetof(CPUState, stick));
-                                    gen_helper_tick_set_limit(r_tickptr,
-                                                              cpu_stick_cmpr);
-                                    tcg_temp_free_ptr(r_tickptr);
-                                }
-                                break;
-
-                            case 0x10: /* Performance Control */
-                            case 0x11: /* Performance Instrumentation
-                                          Counter */
-                            case 0x12: /* Dispatch Control */
-#endif
->>>>>>> 7a25aa6d
                             default:
                                 goto illegal_insn;
                             }
                         }
                         break;
-<<<<<<< HEAD
                     case 0x31: /* wrpsr */
                         {
                             if (!supervisor(dc))
                                 goto priv_insn;
-=======
-                    case 0x31: /* wrpsr, V9 saved, restored */
-                        {
-                            if (!supervisor(dc))
-                                goto priv_insn;
-#ifdef TARGET_SPARC64
-                            switch (rd) {
-                            case 0:
-                                gen_helper_saved();
-                                break;
-                            case 1:
-                                gen_helper_restored();
-                                break;
-                            case 2: /* UA2005 allclean */
-                            case 3: /* UA2005 otherw */
-                            case 4: /* UA2005 normalw */
-                            case 5: /* UA2005 invalw */
-                                // XXX
-                            default:
-                                goto illegal_insn;
-                            }
-#else
->>>>>>> 7a25aa6d
                             tcg_gen_xor_tl(cpu_dst, cpu_src1, cpu_src2);
                             gen_helper_wrpsr(cpu_dst);
                             tcg_gen_movi_i32(cpu_cc_op, CC_OP_FLAGS);
@@ -2540,176 +2240,22 @@
                             gen_op_next_insn();
                             tcg_gen_exit_tb(0);
                             dc->is_br = 1;
-<<<<<<< HEAD
                         }
                         break;
                     case 0x32: /* wrwim */
-=======
-#endif
-                        }
-                        break;
-                    case 0x32: /* wrwim, V9 wrpr */
->>>>>>> 7a25aa6d
                         {
                             if (!supervisor(dc))
                                 goto priv_insn;
                             tcg_gen_xor_tl(cpu_tmp0, cpu_src1, cpu_src2);
-<<<<<<< HEAD
-=======
-#ifdef TARGET_SPARC64
-                            switch (rd) {
-                            case 0: // tpc
-                                {
-                                    TCGv_ptr r_tsptr;
-
-                                    r_tsptr = tcg_temp_new_ptr();
-                                    gen_load_trap_state_at_tl(r_tsptr, cpu_env);
-                                    tcg_gen_st_tl(cpu_tmp0, r_tsptr,
-                                                  offsetof(trap_state, tpc));
-                                    tcg_temp_free_ptr(r_tsptr);
-                                }
-                                break;
-                            case 1: // tnpc
-                                {
-                                    TCGv_ptr r_tsptr;
-
-                                    r_tsptr = tcg_temp_new_ptr();
-                                    gen_load_trap_state_at_tl(r_tsptr, cpu_env);
-                                    tcg_gen_st_tl(cpu_tmp0, r_tsptr,
-                                                  offsetof(trap_state, tnpc));
-                                    tcg_temp_free_ptr(r_tsptr);
-                                }
-                                break;
-                            case 2: // tstate
-                                {
-                                    TCGv_ptr r_tsptr;
-
-                                    r_tsptr = tcg_temp_new_ptr();
-                                    gen_load_trap_state_at_tl(r_tsptr, cpu_env);
-                                    tcg_gen_st_tl(cpu_tmp0, r_tsptr,
-                                                  offsetof(trap_state,
-                                                           tstate));
-                                    tcg_temp_free_ptr(r_tsptr);
-                                }
-                                break;
-                            case 3: // tt
-                                {
-                                    TCGv_ptr r_tsptr;
-
-                                    r_tsptr = tcg_temp_new_ptr();
-                                    gen_load_trap_state_at_tl(r_tsptr, cpu_env);
-                                    tcg_gen_trunc_tl_i32(cpu_tmp32, cpu_tmp0);
-                                    tcg_gen_st_i32(cpu_tmp32, r_tsptr,
-                                                   offsetof(trap_state, tt));
-                                    tcg_temp_free_ptr(r_tsptr);
-                                }
-                                break;
-                            case 4: // tick
-                                {
-                                    TCGv_ptr r_tickptr;
-
-                                    r_tickptr = tcg_temp_new_ptr();
-                                    tcg_gen_ld_ptr(r_tickptr, cpu_env,
-                                                   offsetof(CPUState, tick));
-                                    gen_helper_tick_set_count(r_tickptr,
-                                                              cpu_tmp0);
-                                    tcg_temp_free_ptr(r_tickptr);
-                                }
-                                break;
-                            case 5: // tba
-                                tcg_gen_mov_tl(cpu_tbr, cpu_tmp0);
-                                break;
-                            case 6: // pstate
-                                {
-                                    TCGv r_tmp = tcg_temp_local_new();
-
-                                    tcg_gen_mov_tl(r_tmp, cpu_tmp0);
-                                    save_state(dc, cpu_cond);
-                                    gen_helper_wrpstate(r_tmp);
-                                    tcg_temp_free(r_tmp);
-                                    dc->npc = DYNAMIC_PC;
-                                }
-                                break;
-                            case 7: // tl
-                                {
-                                    TCGv r_tmp = tcg_temp_local_new();
-
-                                    tcg_gen_mov_tl(r_tmp, cpu_tmp0);
-                                    save_state(dc, cpu_cond);
-                                    tcg_gen_trunc_tl_i32(cpu_tmp32, r_tmp);
-                                    tcg_temp_free(r_tmp);
-                                    tcg_gen_st_i32(cpu_tmp32, cpu_env,
-                                                   offsetof(CPUState, tl));
-                                    dc->npc = DYNAMIC_PC;
-                                }
-                                break;
-                            case 8: // pil
-                                gen_helper_wrpil(cpu_tmp0);
-                                break;
-                            case 9: // cwp
-                                gen_helper_wrcwp(cpu_tmp0);
-                                break;
-                            case 10: // cansave
-                                tcg_gen_trunc_tl_i32(cpu_tmp32, cpu_tmp0);
-                                tcg_gen_st_i32(cpu_tmp32, cpu_env,
-                                               offsetof(CPUState,
-                                                        cansave));
-                                break;
-                            case 11: // canrestore
-                                tcg_gen_trunc_tl_i32(cpu_tmp32, cpu_tmp0);
-                                tcg_gen_st_i32(cpu_tmp32, cpu_env,
-                                               offsetof(CPUState,
-                                                        canrestore));
-                                break;
-                            case 12: // cleanwin
-                                tcg_gen_trunc_tl_i32(cpu_tmp32, cpu_tmp0);
-                                tcg_gen_st_i32(cpu_tmp32, cpu_env,
-                                               offsetof(CPUState,
-                                                        cleanwin));
-                                break;
-                            case 13: // otherwin
-                                tcg_gen_trunc_tl_i32(cpu_tmp32, cpu_tmp0);
-                                tcg_gen_st_i32(cpu_tmp32, cpu_env,
-                                               offsetof(CPUState,
-                                                        otherwin));
-                                break;
-                            case 14: // wstate
-                                tcg_gen_trunc_tl_i32(cpu_tmp32, cpu_tmp0);
-                                tcg_gen_st_i32(cpu_tmp32, cpu_env,
-                                               offsetof(CPUState,
-                                                        wstate));
-                                break;
-                            case 16: // UA2005 gl
-                                CHECK_IU_FEATURE(dc, GL);
-                                tcg_gen_trunc_tl_i32(cpu_tmp32, cpu_tmp0);
-                                tcg_gen_st_i32(cpu_tmp32, cpu_env,
-                                               offsetof(CPUState, gl));
-                                break;
-                            case 26: // UA2005 strand status
-                                CHECK_IU_FEATURE(dc, HYPV);
-                                if (!hypervisor(dc))
-                                    goto priv_insn;
-                                tcg_gen_mov_tl(cpu_ssr, cpu_tmp0);
-                                break;
-                            default:
-                                goto illegal_insn;
-                            }
-#else
->>>>>>> 7a25aa6d
                             tcg_gen_trunc_tl_i32(cpu_tmp32, cpu_tmp0);
                             if (dc->def->nwindows != 32)
                                 tcg_gen_andi_tl(cpu_tmp32, cpu_tmp32,
                                                 (1 << dc->def->nwindows) - 1);
                             tcg_gen_mov_i32(cpu_wim, cpu_tmp32);
-<<<<<<< HEAD
-=======
-#endif
->>>>>>> 7a25aa6d
                         }
                         break;
                     case 0x33: /* wrtbr, UA2005 wrhpr */
                         {
-<<<<<<< HEAD
                             if (!supervisor(dc))
                                 goto priv_insn;
                             tcg_gen_xor_tl(cpu_tbr, cpu_src1, cpu_src2);
@@ -2718,557 +2264,6 @@
                     default:
                         goto illegal_insn;
                     }
-=======
-#ifndef TARGET_SPARC64
-                            if (!supervisor(dc))
-                                goto priv_insn;
-                            tcg_gen_xor_tl(cpu_tbr, cpu_src1, cpu_src2);
-#else
-                            CHECK_IU_FEATURE(dc, HYPV);
-                            if (!hypervisor(dc))
-                                goto priv_insn;
-                            tcg_gen_xor_tl(cpu_tmp0, cpu_src1, cpu_src2);
-                            switch (rd) {
-                            case 0: // hpstate
-                                // XXX gen_op_wrhpstate();
-                                save_state(dc, cpu_cond);
-                                gen_op_next_insn();
-                                tcg_gen_exit_tb(0);
-                                dc->is_br = 1;
-                                break;
-                            case 1: // htstate
-                                // XXX gen_op_wrhtstate();
-                                break;
-                            case 3: // hintp
-                                tcg_gen_mov_tl(cpu_hintp, cpu_tmp0);
-                                break;
-                            case 5: // htba
-                                tcg_gen_mov_tl(cpu_htba, cpu_tmp0);
-                                break;
-                            case 31: // hstick_cmpr
-                                {
-                                    TCGv_ptr r_tickptr;
-
-                                    tcg_gen_mov_tl(cpu_hstick_cmpr, cpu_tmp0);
-                                    r_tickptr = tcg_temp_new_ptr();
-                                    tcg_gen_ld_ptr(r_tickptr, cpu_env,
-                                                   offsetof(CPUState, hstick));
-                                    gen_helper_tick_set_limit(r_tickptr,
-                                                              cpu_hstick_cmpr);
-                                    tcg_temp_free_ptr(r_tickptr);
-                                }
-                                break;
-                            case 6: // hver readonly
-                            default:
-                                goto illegal_insn;
-                            }
-#endif
-                        }
-                        break;
-#ifdef TARGET_SPARC64
-                    case 0x2c: /* V9 movcc */
-                        {
-                            int cc = GET_FIELD_SP(insn, 11, 12);
-                            int cond = GET_FIELD_SP(insn, 14, 17);
-                            TCGv r_cond;
-                            int l1;
-
-                            r_cond = tcg_temp_new();
-                            if (insn & (1 << 18)) {
-                                if (cc == 0)
-                                    gen_cond(r_cond, 0, cond, dc);
-                                else if (cc == 2)
-                                    gen_cond(r_cond, 1, cond, dc);
-                                else
-                                    goto illegal_insn;
-                            } else {
-                                gen_fcond(r_cond, cc, cond);
-                            }
-
-                            l1 = gen_new_label();
-
-                            tcg_gen_brcondi_tl(TCG_COND_EQ, r_cond, 0, l1);
-                            if (IS_IMM) {       /* immediate */
-                                TCGv r_const;
-
-                                simm = GET_FIELD_SPs(insn, 0, 10);
-                                r_const = tcg_const_tl(simm);
-                                gen_movl_TN_reg(rd, r_const);
-                                tcg_temp_free(r_const);
-                            } else {
-                                rs2 = GET_FIELD_SP(insn, 0, 4);
-                                gen_movl_reg_TN(rs2, cpu_tmp0);
-                                gen_movl_TN_reg(rd, cpu_tmp0);
-                            }
-                            gen_set_label(l1);
-                            tcg_temp_free(r_cond);
-                            break;
-                        }
-                    case 0x2d: /* V9 sdivx */
-                        gen_op_sdivx(cpu_dst, cpu_src1, cpu_src2);
-                        gen_movl_TN_reg(rd, cpu_dst);
-                        break;
-                    case 0x2e: /* V9 popc */
-                        {
-                            cpu_src2 = get_src2(insn, cpu_src2);
-                            gen_helper_popc(cpu_dst, cpu_src2);
-                            gen_movl_TN_reg(rd, cpu_dst);
-                        }
-                    case 0x2f: /* V9 movr */
-                        {
-                            int cond = GET_FIELD_SP(insn, 10, 12);
-                            int l1;
-
-                            cpu_src1 = get_src1(insn, cpu_src1);
-
-                            l1 = gen_new_label();
-
-                            tcg_gen_brcondi_tl(gen_tcg_cond_reg[cond],
-                                              cpu_src1, 0, l1);
-                            if (IS_IMM) {       /* immediate */
-                                TCGv r_const;
-
-                                simm = GET_FIELD_SPs(insn, 0, 9);
-                                r_const = tcg_const_tl(simm);
-                                gen_movl_TN_reg(rd, r_const);
-                                tcg_temp_free(r_const);
-                            } else {
-                                rs2 = GET_FIELD_SP(insn, 0, 4);
-                                gen_movl_reg_TN(rs2, cpu_tmp0);
-                                gen_movl_TN_reg(rd, cpu_tmp0);
-                            }
-                            gen_set_label(l1);
-                            break;
-                        }
-#endif
-                    default:
-                        goto illegal_insn;
-                    }
-                }
-            } else if (xop == 0x36) { /* UltraSparc shutdown, VIS, V8 CPop1 */
-#ifdef TARGET_SPARC64
-                int opf = GET_FIELD_SP(insn, 5, 13);
-                rs1 = GET_FIELD(insn, 13, 17);
-                rs2 = GET_FIELD(insn, 27, 31);
-                if (gen_trap_ifnofpu(dc, cpu_cond))
-                    goto jmp_insn;
-
-                switch (opf) {
-                case 0x000: /* VIS I edge8cc */
-                case 0x001: /* VIS II edge8n */
-                case 0x002: /* VIS I edge8lcc */
-                case 0x003: /* VIS II edge8ln */
-                case 0x004: /* VIS I edge16cc */
-                case 0x005: /* VIS II edge16n */
-                case 0x006: /* VIS I edge16lcc */
-                case 0x007: /* VIS II edge16ln */
-                case 0x008: /* VIS I edge32cc */
-                case 0x009: /* VIS II edge32n */
-                case 0x00a: /* VIS I edge32lcc */
-                case 0x00b: /* VIS II edge32ln */
-                    // XXX
-                    goto illegal_insn;
-                case 0x010: /* VIS I array8 */
-                    CHECK_FPU_FEATURE(dc, VIS1);
-                    cpu_src1 = get_src1(insn, cpu_src1);
-                    gen_movl_reg_TN(rs2, cpu_src2);
-                    gen_helper_array8(cpu_dst, cpu_src1, cpu_src2);
-                    gen_movl_TN_reg(rd, cpu_dst);
-                    break;
-                case 0x012: /* VIS I array16 */
-                    CHECK_FPU_FEATURE(dc, VIS1);
-                    cpu_src1 = get_src1(insn, cpu_src1);
-                    gen_movl_reg_TN(rs2, cpu_src2);
-                    gen_helper_array8(cpu_dst, cpu_src1, cpu_src2);
-                    tcg_gen_shli_i64(cpu_dst, cpu_dst, 1);
-                    gen_movl_TN_reg(rd, cpu_dst);
-                    break;
-                case 0x014: /* VIS I array32 */
-                    CHECK_FPU_FEATURE(dc, VIS1);
-                    cpu_src1 = get_src1(insn, cpu_src1);
-                    gen_movl_reg_TN(rs2, cpu_src2);
-                    gen_helper_array8(cpu_dst, cpu_src1, cpu_src2);
-                    tcg_gen_shli_i64(cpu_dst, cpu_dst, 2);
-                    gen_movl_TN_reg(rd, cpu_dst);
-                    break;
-                case 0x018: /* VIS I alignaddr */
-                    CHECK_FPU_FEATURE(dc, VIS1);
-                    cpu_src1 = get_src1(insn, cpu_src1);
-                    gen_movl_reg_TN(rs2, cpu_src2);
-                    gen_helper_alignaddr(cpu_dst, cpu_src1, cpu_src2);
-                    gen_movl_TN_reg(rd, cpu_dst);
-                    break;
-                case 0x019: /* VIS II bmask */
-                case 0x01a: /* VIS I alignaddrl */
-                    // XXX
-                    goto illegal_insn;
-                case 0x020: /* VIS I fcmple16 */
-                    CHECK_FPU_FEATURE(dc, VIS1);
-                    gen_op_load_fpr_DT0(DFPREG(rs1));
-                    gen_op_load_fpr_DT1(DFPREG(rs2));
-                    gen_helper_fcmple16(cpu_dst);
-                    gen_movl_TN_reg(rd, cpu_dst);
-                    break;
-                case 0x022: /* VIS I fcmpne16 */
-                    CHECK_FPU_FEATURE(dc, VIS1);
-                    gen_op_load_fpr_DT0(DFPREG(rs1));
-                    gen_op_load_fpr_DT1(DFPREG(rs2));
-                    gen_helper_fcmpne16(cpu_dst);
-                    gen_movl_TN_reg(rd, cpu_dst);
-                    break;
-                case 0x024: /* VIS I fcmple32 */
-                    CHECK_FPU_FEATURE(dc, VIS1);
-                    gen_op_load_fpr_DT0(DFPREG(rs1));
-                    gen_op_load_fpr_DT1(DFPREG(rs2));
-                    gen_helper_fcmple32(cpu_dst);
-                    gen_movl_TN_reg(rd, cpu_dst);
-                    break;
-                case 0x026: /* VIS I fcmpne32 */
-                    CHECK_FPU_FEATURE(dc, VIS1);
-                    gen_op_load_fpr_DT0(DFPREG(rs1));
-                    gen_op_load_fpr_DT1(DFPREG(rs2));
-                    gen_helper_fcmpne32(cpu_dst);
-                    gen_movl_TN_reg(rd, cpu_dst);
-                    break;
-                case 0x028: /* VIS I fcmpgt16 */
-                    CHECK_FPU_FEATURE(dc, VIS1);
-                    gen_op_load_fpr_DT0(DFPREG(rs1));
-                    gen_op_load_fpr_DT1(DFPREG(rs2));
-                    gen_helper_fcmpgt16(cpu_dst);
-                    gen_movl_TN_reg(rd, cpu_dst);
-                    break;
-                case 0x02a: /* VIS I fcmpeq16 */
-                    CHECK_FPU_FEATURE(dc, VIS1);
-                    gen_op_load_fpr_DT0(DFPREG(rs1));
-                    gen_op_load_fpr_DT1(DFPREG(rs2));
-                    gen_helper_fcmpeq16(cpu_dst);
-                    gen_movl_TN_reg(rd, cpu_dst);
-                    break;
-                case 0x02c: /* VIS I fcmpgt32 */
-                    CHECK_FPU_FEATURE(dc, VIS1);
-                    gen_op_load_fpr_DT0(DFPREG(rs1));
-                    gen_op_load_fpr_DT1(DFPREG(rs2));
-                    gen_helper_fcmpgt32(cpu_dst);
-                    gen_movl_TN_reg(rd, cpu_dst);
-                    break;
-                case 0x02e: /* VIS I fcmpeq32 */
-                    CHECK_FPU_FEATURE(dc, VIS1);
-                    gen_op_load_fpr_DT0(DFPREG(rs1));
-                    gen_op_load_fpr_DT1(DFPREG(rs2));
-                    gen_helper_fcmpeq32(cpu_dst);
-                    gen_movl_TN_reg(rd, cpu_dst);
-                    break;
-                case 0x031: /* VIS I fmul8x16 */
-                    CHECK_FPU_FEATURE(dc, VIS1);
-                    gen_op_load_fpr_DT0(DFPREG(rs1));
-                    gen_op_load_fpr_DT1(DFPREG(rs2));
-                    gen_helper_fmul8x16();
-                    gen_op_store_DT0_fpr(DFPREG(rd));
-                    break;
-                case 0x033: /* VIS I fmul8x16au */
-                    CHECK_FPU_FEATURE(dc, VIS1);
-                    gen_op_load_fpr_DT0(DFPREG(rs1));
-                    gen_op_load_fpr_DT1(DFPREG(rs2));
-                    gen_helper_fmul8x16au();
-                    gen_op_store_DT0_fpr(DFPREG(rd));
-                    break;
-                case 0x035: /* VIS I fmul8x16al */
-                    CHECK_FPU_FEATURE(dc, VIS1);
-                    gen_op_load_fpr_DT0(DFPREG(rs1));
-                    gen_op_load_fpr_DT1(DFPREG(rs2));
-                    gen_helper_fmul8x16al();
-                    gen_op_store_DT0_fpr(DFPREG(rd));
-                    break;
-                case 0x036: /* VIS I fmul8sux16 */
-                    CHECK_FPU_FEATURE(dc, VIS1);
-                    gen_op_load_fpr_DT0(DFPREG(rs1));
-                    gen_op_load_fpr_DT1(DFPREG(rs2));
-                    gen_helper_fmul8sux16();
-                    gen_op_store_DT0_fpr(DFPREG(rd));
-                    break;
-                case 0x037: /* VIS I fmul8ulx16 */
-                    CHECK_FPU_FEATURE(dc, VIS1);
-                    gen_op_load_fpr_DT0(DFPREG(rs1));
-                    gen_op_load_fpr_DT1(DFPREG(rs2));
-                    gen_helper_fmul8ulx16();
-                    gen_op_store_DT0_fpr(DFPREG(rd));
-                    break;
-                case 0x038: /* VIS I fmuld8sux16 */
-                    CHECK_FPU_FEATURE(dc, VIS1);
-                    gen_op_load_fpr_DT0(DFPREG(rs1));
-                    gen_op_load_fpr_DT1(DFPREG(rs2));
-                    gen_helper_fmuld8sux16();
-                    gen_op_store_DT0_fpr(DFPREG(rd));
-                    break;
-                case 0x039: /* VIS I fmuld8ulx16 */
-                    CHECK_FPU_FEATURE(dc, VIS1);
-                    gen_op_load_fpr_DT0(DFPREG(rs1));
-                    gen_op_load_fpr_DT1(DFPREG(rs2));
-                    gen_helper_fmuld8ulx16();
-                    gen_op_store_DT0_fpr(DFPREG(rd));
-                    break;
-                case 0x03a: /* VIS I fpack32 */
-                case 0x03b: /* VIS I fpack16 */
-                case 0x03d: /* VIS I fpackfix */
-                case 0x03e: /* VIS I pdist */
-                    // XXX
-                    goto illegal_insn;
-                case 0x048: /* VIS I faligndata */
-                    CHECK_FPU_FEATURE(dc, VIS1);
-                    gen_op_load_fpr_DT0(DFPREG(rs1));
-                    gen_op_load_fpr_DT1(DFPREG(rs2));
-                    gen_helper_faligndata();
-                    gen_op_store_DT0_fpr(DFPREG(rd));
-                    break;
-                case 0x04b: /* VIS I fpmerge */
-                    CHECK_FPU_FEATURE(dc, VIS1);
-                    gen_op_load_fpr_DT0(DFPREG(rs1));
-                    gen_op_load_fpr_DT1(DFPREG(rs2));
-                    gen_helper_fpmerge();
-                    gen_op_store_DT0_fpr(DFPREG(rd));
-                    break;
-                case 0x04c: /* VIS II bshuffle */
-                    // XXX
-                    goto illegal_insn;
-                case 0x04d: /* VIS I fexpand */
-                    CHECK_FPU_FEATURE(dc, VIS1);
-                    gen_op_load_fpr_DT0(DFPREG(rs1));
-                    gen_op_load_fpr_DT1(DFPREG(rs2));
-                    gen_helper_fexpand();
-                    gen_op_store_DT0_fpr(DFPREG(rd));
-                    break;
-                case 0x050: /* VIS I fpadd16 */
-                    CHECK_FPU_FEATURE(dc, VIS1);
-                    gen_op_load_fpr_DT0(DFPREG(rs1));
-                    gen_op_load_fpr_DT1(DFPREG(rs2));
-                    gen_helper_fpadd16();
-                    gen_op_store_DT0_fpr(DFPREG(rd));
-                    break;
-                case 0x051: /* VIS I fpadd16s */
-                    CHECK_FPU_FEATURE(dc, VIS1);
-                    gen_helper_fpadd16s(cpu_fpr[rd],
-                                        cpu_fpr[rs1], cpu_fpr[rs2]);
-                    break;
-                case 0x052: /* VIS I fpadd32 */
-                    CHECK_FPU_FEATURE(dc, VIS1);
-                    gen_op_load_fpr_DT0(DFPREG(rs1));
-                    gen_op_load_fpr_DT1(DFPREG(rs2));
-                    gen_helper_fpadd32();
-                    gen_op_store_DT0_fpr(DFPREG(rd));
-                    break;
-                case 0x053: /* VIS I fpadd32s */
-                    CHECK_FPU_FEATURE(dc, VIS1);
-                    gen_helper_fpadd32s(cpu_fpr[rd],
-                                        cpu_fpr[rs1], cpu_fpr[rs2]);
-                    break;
-                case 0x054: /* VIS I fpsub16 */
-                    CHECK_FPU_FEATURE(dc, VIS1);
-                    gen_op_load_fpr_DT0(DFPREG(rs1));
-                    gen_op_load_fpr_DT1(DFPREG(rs2));
-                    gen_helper_fpsub16();
-                    gen_op_store_DT0_fpr(DFPREG(rd));
-                    break;
-                case 0x055: /* VIS I fpsub16s */
-                    CHECK_FPU_FEATURE(dc, VIS1);
-                    gen_helper_fpsub16s(cpu_fpr[rd],
-                                        cpu_fpr[rs1], cpu_fpr[rs2]);
-                    break;
-                case 0x056: /* VIS I fpsub32 */
-                    CHECK_FPU_FEATURE(dc, VIS1);
-                    gen_op_load_fpr_DT0(DFPREG(rs1));
-                    gen_op_load_fpr_DT1(DFPREG(rs2));
-                    gen_helper_fpsub32();
-                    gen_op_store_DT0_fpr(DFPREG(rd));
-                    break;
-                case 0x057: /* VIS I fpsub32s */
-                    CHECK_FPU_FEATURE(dc, VIS1);
-                    gen_helper_fpsub32s(cpu_fpr[rd],
-                                        cpu_fpr[rs1], cpu_fpr[rs2]);
-                    break;
-                case 0x060: /* VIS I fzero */
-                    CHECK_FPU_FEATURE(dc, VIS1);
-                    tcg_gen_movi_i32(cpu_fpr[DFPREG(rd)], 0);
-                    tcg_gen_movi_i32(cpu_fpr[DFPREG(rd) + 1], 0);
-                    break;
-                case 0x061: /* VIS I fzeros */
-                    CHECK_FPU_FEATURE(dc, VIS1);
-                    tcg_gen_movi_i32(cpu_fpr[rd], 0);
-                    break;
-                case 0x062: /* VIS I fnor */
-                    CHECK_FPU_FEATURE(dc, VIS1);
-                    tcg_gen_nor_i32(cpu_tmp32, cpu_fpr[DFPREG(rs1)],
-                                    cpu_fpr[DFPREG(rs2)]);
-                    tcg_gen_nor_i32(cpu_tmp32, cpu_fpr[DFPREG(rs1) + 1],
-                                    cpu_fpr[DFPREG(rs2) + 1]);
-                    break;
-                case 0x063: /* VIS I fnors */
-                    CHECK_FPU_FEATURE(dc, VIS1);
-                    tcg_gen_nor_i32(cpu_tmp32, cpu_fpr[rs1], cpu_fpr[rs2]);
-                    break;
-                case 0x064: /* VIS I fandnot2 */
-                    CHECK_FPU_FEATURE(dc, VIS1);
-                    tcg_gen_andc_i32(cpu_fpr[DFPREG(rd)], cpu_fpr[DFPREG(rs1)],
-                                     cpu_fpr[DFPREG(rs2)]);
-                    tcg_gen_andc_i32(cpu_fpr[DFPREG(rd) + 1],
-                                     cpu_fpr[DFPREG(rs1) + 1],
-                                     cpu_fpr[DFPREG(rs2) + 1]);
-                    break;
-                case 0x065: /* VIS I fandnot2s */
-                    CHECK_FPU_FEATURE(dc, VIS1);
-                    tcg_gen_andc_i32(cpu_fpr[rd], cpu_fpr[rs1], cpu_fpr[rs2]);
-                    break;
-                case 0x066: /* VIS I fnot2 */
-                    CHECK_FPU_FEATURE(dc, VIS1);
-                    tcg_gen_not_i32(cpu_fpr[DFPREG(rd)], cpu_fpr[DFPREG(rs2)]);
-                    tcg_gen_not_i32(cpu_fpr[DFPREG(rd) + 1],
-                                    cpu_fpr[DFPREG(rs2) + 1]);
-                    break;
-                case 0x067: /* VIS I fnot2s */
-                    CHECK_FPU_FEATURE(dc, VIS1);
-                    tcg_gen_not_i32(cpu_fpr[rd], cpu_fpr[rs2]);
-                    break;
-                case 0x068: /* VIS I fandnot1 */
-                    CHECK_FPU_FEATURE(dc, VIS1);
-                    tcg_gen_andc_i32(cpu_fpr[DFPREG(rd)], cpu_fpr[DFPREG(rs2)],
-                                     cpu_fpr[DFPREG(rs1)]);
-                    tcg_gen_andc_i32(cpu_fpr[DFPREG(rd) + 1],
-                                     cpu_fpr[DFPREG(rs2) + 1],
-                                     cpu_fpr[DFPREG(rs1) + 1]);
-                    break;
-                case 0x069: /* VIS I fandnot1s */
-                    CHECK_FPU_FEATURE(dc, VIS1);
-                    tcg_gen_andc_i32(cpu_fpr[rd], cpu_fpr[rs2], cpu_fpr[rs1]);
-                    break;
-                case 0x06a: /* VIS I fnot1 */
-                    CHECK_FPU_FEATURE(dc, VIS1);
-                    tcg_gen_not_i32(cpu_fpr[DFPREG(rd)], cpu_fpr[DFPREG(rs1)]);
-                    tcg_gen_not_i32(cpu_fpr[DFPREG(rd) + 1],
-                                    cpu_fpr[DFPREG(rs1) + 1]);
-                    break;
-                case 0x06b: /* VIS I fnot1s */
-                    CHECK_FPU_FEATURE(dc, VIS1);
-                    tcg_gen_not_i32(cpu_fpr[rd], cpu_fpr[rs1]);
-                    break;
-                case 0x06c: /* VIS I fxor */
-                    CHECK_FPU_FEATURE(dc, VIS1);
-                    tcg_gen_xor_i32(cpu_fpr[DFPREG(rd)], cpu_fpr[DFPREG(rs1)],
-                                    cpu_fpr[DFPREG(rs2)]);
-                    tcg_gen_xor_i32(cpu_fpr[DFPREG(rd) + 1],
-                                    cpu_fpr[DFPREG(rs1) + 1],
-                                    cpu_fpr[DFPREG(rs2) + 1]);
-                    break;
-                case 0x06d: /* VIS I fxors */
-                    CHECK_FPU_FEATURE(dc, VIS1);
-                    tcg_gen_xor_i32(cpu_fpr[rd], cpu_fpr[rs1], cpu_fpr[rs2]);
-                    break;
-                case 0x06e: /* VIS I fnand */
-                    CHECK_FPU_FEATURE(dc, VIS1);
-                    tcg_gen_nand_i32(cpu_tmp32, cpu_fpr[DFPREG(rs1)],
-                                     cpu_fpr[DFPREG(rs2)]);
-                    tcg_gen_nand_i32(cpu_tmp32, cpu_fpr[DFPREG(rs1) + 1],
-                                     cpu_fpr[DFPREG(rs2) + 1]);
-                    break;
-                case 0x06f: /* VIS I fnands */
-                    CHECK_FPU_FEATURE(dc, VIS1);
-                    tcg_gen_nand_i32(cpu_tmp32, cpu_fpr[rs1], cpu_fpr[rs2]);
-                    break;
-                case 0x070: /* VIS I fand */
-                    CHECK_FPU_FEATURE(dc, VIS1);
-                    tcg_gen_and_i32(cpu_fpr[DFPREG(rd)], cpu_fpr[DFPREG(rs1)],
-                                    cpu_fpr[DFPREG(rs2)]);
-                    tcg_gen_and_i32(cpu_fpr[DFPREG(rd) + 1],
-                                    cpu_fpr[DFPREG(rs1) + 1],
-                                    cpu_fpr[DFPREG(rs2) + 1]);
-                    break;
-                case 0x071: /* VIS I fands */
-                    CHECK_FPU_FEATURE(dc, VIS1);
-                    tcg_gen_and_i32(cpu_fpr[rd], cpu_fpr[rs1], cpu_fpr[rs2]);
-                    break;
-                case 0x072: /* VIS I fxnor */
-                    CHECK_FPU_FEATURE(dc, VIS1);
-                    tcg_gen_xori_i32(cpu_tmp32, cpu_fpr[DFPREG(rs2)], -1);
-                    tcg_gen_xor_i32(cpu_fpr[DFPREG(rd)], cpu_tmp32,
-                                    cpu_fpr[DFPREG(rs1)]);
-                    tcg_gen_xori_i32(cpu_tmp32, cpu_fpr[DFPREG(rs2) + 1], -1);
-                    tcg_gen_xor_i32(cpu_fpr[DFPREG(rd) + 1], cpu_tmp32,
-                                    cpu_fpr[DFPREG(rs1) + 1]);
-                    break;
-                case 0x073: /* VIS I fxnors */
-                    CHECK_FPU_FEATURE(dc, VIS1);
-                    tcg_gen_xori_i32(cpu_tmp32, cpu_fpr[rs2], -1);
-                    tcg_gen_xor_i32(cpu_fpr[rd], cpu_tmp32, cpu_fpr[rs1]);
-                    break;
-                case 0x074: /* VIS I fsrc1 */
-                    CHECK_FPU_FEATURE(dc, VIS1);
-                    tcg_gen_mov_i32(cpu_fpr[DFPREG(rd)], cpu_fpr[DFPREG(rs1)]);
-                    tcg_gen_mov_i32(cpu_fpr[DFPREG(rd) + 1],
-                                    cpu_fpr[DFPREG(rs1) + 1]);
-                    break;
-                case 0x075: /* VIS I fsrc1s */
-                    CHECK_FPU_FEATURE(dc, VIS1);
-                    tcg_gen_mov_i32(cpu_fpr[rd], cpu_fpr[rs1]);
-                    break;
-                case 0x076: /* VIS I fornot2 */
-                    CHECK_FPU_FEATURE(dc, VIS1);
-                    tcg_gen_orc_i32(cpu_fpr[DFPREG(rd)], cpu_fpr[DFPREG(rs1)],
-                                    cpu_fpr[DFPREG(rs2)]);
-                    tcg_gen_orc_i32(cpu_fpr[DFPREG(rd) + 1],
-                                    cpu_fpr[DFPREG(rs1) + 1],
-                                    cpu_fpr[DFPREG(rs2) + 1]);
-                    break;
-                case 0x077: /* VIS I fornot2s */
-                    CHECK_FPU_FEATURE(dc, VIS1);
-                    tcg_gen_orc_i32(cpu_fpr[rd], cpu_fpr[rs1], cpu_fpr[rs2]);
-                    break;
-                case 0x078: /* VIS I fsrc2 */
-                    CHECK_FPU_FEATURE(dc, VIS1);
-                    gen_op_load_fpr_DT0(DFPREG(rs2));
-                    gen_op_store_DT0_fpr(DFPREG(rd));
-                    break;
-                case 0x079: /* VIS I fsrc2s */
-                    CHECK_FPU_FEATURE(dc, VIS1);
-                    tcg_gen_mov_i32(cpu_fpr[rd], cpu_fpr[rs2]);
-                    break;
-                case 0x07a: /* VIS I fornot1 */
-                    CHECK_FPU_FEATURE(dc, VIS1);
-                    tcg_gen_orc_i32(cpu_fpr[DFPREG(rd)], cpu_fpr[DFPREG(rs2)],
-                                    cpu_fpr[DFPREG(rs1)]);
-                    tcg_gen_orc_i32(cpu_fpr[DFPREG(rd) + 1],
-                                    cpu_fpr[DFPREG(rs2) + 1],
-                                    cpu_fpr[DFPREG(rs1) + 1]);
-                    break;
-                case 0x07b: /* VIS I fornot1s */
-                    CHECK_FPU_FEATURE(dc, VIS1);
-                    tcg_gen_orc_i32(cpu_fpr[rd], cpu_fpr[rs2], cpu_fpr[rs1]);
-                    break;
-                case 0x07c: /* VIS I for */
-                    CHECK_FPU_FEATURE(dc, VIS1);
-                    tcg_gen_or_i32(cpu_fpr[DFPREG(rd)], cpu_fpr[DFPREG(rs1)],
-                                   cpu_fpr[DFPREG(rs2)]);
-                    tcg_gen_or_i32(cpu_fpr[DFPREG(rd) + 1],
-                                   cpu_fpr[DFPREG(rs1) + 1],
-                                   cpu_fpr[DFPREG(rs2) + 1]);
-                    break;
-                case 0x07d: /* VIS I fors */
-                    CHECK_FPU_FEATURE(dc, VIS1);
-                    tcg_gen_or_i32(cpu_fpr[rd], cpu_fpr[rs1], cpu_fpr[rs2]);
-                    break;
-                case 0x07e: /* VIS I fone */
-                    CHECK_FPU_FEATURE(dc, VIS1);
-                    tcg_gen_movi_i32(cpu_fpr[DFPREG(rd)], -1);
-                    tcg_gen_movi_i32(cpu_fpr[DFPREG(rd) + 1], -1);
-                    break;
-                case 0x07f: /* VIS I fones */
-                    CHECK_FPU_FEATURE(dc, VIS1);
-                    tcg_gen_movi_i32(cpu_fpr[rd], -1);
-                    break;
-                case 0x080: /* VIS I shutdown */
-                case 0x081: /* VIS II siam */
-                    // XXX
-                    goto illegal_insn;
-                default:
-                    goto illegal_insn;
->>>>>>> 7a25aa6d
                 }
             } else if (xop == 0x36) { /* UltraSparc shutdown, VIS, V8 CPop1 */
                 goto ncp_insn;
