--- conflicted
+++ resolved
@@ -41,16 +41,13 @@
 
 typedef struct CPUState CPUState;
 
-<<<<<<< HEAD
+#include "pmp.h"
+
 // +---------------------------------------+
 // | ALL FIELDS WHICH STATE MUST BE STORED |
 // | DURING SERIALIZATION SHOULD BE PLACED |
 // | BEFORE >CPU_COMMON< SECTION.          |
 // +---------------------------------------+
-=======
-#include "pmp.h"
-
->>>>>>> 688fc47c
 struct CPUState {
     target_ulong gpr[32];
     uint64_t fpr[32]; /* assume both F and D extensions */
@@ -109,18 +106,14 @@
 
     float_status fp_status;
 
-<<<<<<< HEAD
     uint64_t mcycle_snapshot_offset;
     uint64_t mcycle_snapshot;
 
     uint64_t minstret_snapshot_offset;
     uint64_t minstret_snapshot;
 
-    CPU_COMMON
-=======
     /* if privilege mode v1.10 is not set, we assume 1.09 */
     bool privilege_mode_1_10;
->>>>>>> 688fc47c
 
     CPU_COMMON
 };
